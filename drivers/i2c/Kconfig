#
# I2C subsystem configuration
#

menu "I2C support"

config I2C
	tristate "I2C support"
	select RT_MUTEXES
	---help---
	  I2C (pronounce: I-squared-C) is a slow serial bus protocol used in
	  many micro controller applications and developed by Philips.  SMBus,
	  or System Management Bus is a subset of the I2C protocol.  More
	  information is contained in the directory <file:Documentation/i2c/>,
	  especially in the file called "summary" there.

	  Both I2C and SMBus are supported here. You will need this for
	  hardware sensors support, and also for Video For Linux support.

	  If you want I2C support, you should say Y here and also to the
	  specific driver for your bus adapter(s) below.

	  This I2C support can also be built as a module.  If so, the module
	  will be called i2c-core.

<<<<<<< HEAD
config I2C_ACPI
	bool "I2C ACPI support"
	select I2C
	depends on ACPI
	default y
	help
	  Say Y here if you want to enable ACPI I2C support. This includes support
	  for automatic enumeration of I2C slave devices and support for ACPI I2C
	  Operation Regions. Operation Regions allow firmware (BIOS) code to
	  access I2C slave devices, such as smart batteries through an I2C host
	  controller driver.
=======
config ACPI_I2C_OPREGION
	bool "ACPI I2C Operation region support"
	depends on I2C=y && ACPI
	default y
	help
	  Say Y here if you want to enable ACPI I2C operation region support.
	  Operation Regions allow firmware (BIOS) code to access I2C slave devices,
	  such as smart batteries through an I2C host controller driver.
>>>>>>> 9e82bf01

if I2C

config I2C_BOARDINFO
	boolean
	default y

config I2C_COMPAT
	boolean "Enable compatibility bits for old user-space"
	default y
	help
	  Say Y here if you intend to run lm-sensors 3.1.1 or older, or any
	  other user-space package which expects i2c adapters to be class
	  devices. If you don't know, say Y.

config I2C_CHARDEV
	tristate "I2C device interface"
	help
	  Say Y here to use i2c-* device files, usually found in the /dev
	  directory on your system.  They make it possible to have user-space
	  programs use the I2C bus.  Information on how to do this is
	  contained in the file <file:Documentation/i2c/dev-interface>.

	  This support is also available as a module.  If so, the module 
	  will be called i2c-dev.

config I2C_MUX
	tristate "I2C bus multiplexing support"
	depends on HAS_IOMEM
	help
	  Say Y here if you want the I2C core to support the ability to
	  handle multiplexed I2C bus topologies, by presenting each
	  multiplexed segment as a I2C adapter.

	  This support is also available as a module.  If so, the module
	  will be called i2c-mux.

source drivers/i2c/muxes/Kconfig

config I2C_HELPER_AUTO
	bool "Autoselect pertinent helper modules"
	default y
	help
	  Some I2C bus drivers require so-called "I2C algorithm" modules
	  to work. These are basically software-only abstractions of generic
	  I2C interfaces. This option will autoselect them so that you don't
	  have to care.

	  Unselect this only if you need to enable additional helper
	  modules, for example for use with external I2C bus drivers.

	  In doubt, say Y.

config I2C_SMBUS
	tristate "SMBus-specific protocols" if !I2C_HELPER_AUTO
	help
	  Say Y here if you want support for SMBus extensions to the I2C
	  specification. At the moment, the only supported extension is
	  the SMBus alert protocol.

	  This support is also available as a module.  If so, the module
	  will be called i2c-smbus.

source drivers/i2c/algos/Kconfig
source drivers/i2c/busses/Kconfig

config I2C_STUB
	tristate "I2C/SMBus Test Stub"
	depends on m
	default 'n'
	help
	  This module may be useful to developers of SMBus client drivers,
	  especially for certain kinds of sensor chips.

	  If you do build this module, be sure to read the notes and warnings
	  in <file:Documentation/i2c/i2c-stub>.

	  If you don't know what to do here, definitely say N.

config I2C_DEBUG_CORE
	bool "I2C Core debugging messages"
	help
	  Say Y here if you want the I2C core to produce a bunch of debug
	  messages to the system log.  Select this if you are having a
	  problem with I2C support and want to see more of what is going on.

config I2C_DEBUG_ALGO
	bool "I2C Algorithm debugging messages"
	help
	  Say Y here if you want the I2C algorithm drivers to produce a bunch
	  of debug messages to the system log.  Select this if you are having
	  a problem with I2C support and want to see more of what is going
	  on.

config I2C_DEBUG_BUS
	bool "I2C Bus debugging messages"
	depends on HAS_IOMEM
	help
	  Say Y here if you want the I2C bus drivers to produce a bunch of
	  debug messages to the system log.  Select this if you are having
	  a problem with I2C support and want to see more of what is going
	  on.

endif # I2C

endmenu<|MERGE_RESOLUTION|>--- conflicted
+++ resolved
@@ -23,19 +23,6 @@
 	  This I2C support can also be built as a module.  If so, the module
 	  will be called i2c-core.
 
-<<<<<<< HEAD
-config I2C_ACPI
-	bool "I2C ACPI support"
-	select I2C
-	depends on ACPI
-	default y
-	help
-	  Say Y here if you want to enable ACPI I2C support. This includes support
-	  for automatic enumeration of I2C slave devices and support for ACPI I2C
-	  Operation Regions. Operation Regions allow firmware (BIOS) code to
-	  access I2C slave devices, such as smart batteries through an I2C host
-	  controller driver.
-=======
 config ACPI_I2C_OPREGION
 	bool "ACPI I2C Operation region support"
 	depends on I2C=y && ACPI
@@ -44,7 +31,6 @@
 	  Say Y here if you want to enable ACPI I2C operation region support.
 	  Operation Regions allow firmware (BIOS) code to access I2C slave devices,
 	  such as smart batteries through an I2C host controller driver.
->>>>>>> 9e82bf01
 
 if I2C
 
