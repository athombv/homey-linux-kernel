--- conflicted
+++ resolved
@@ -200,25 +200,10 @@
 	struct stmmac_mdio_bus_data *mdio_bus_data = priv->plat->mdio_bus_data;
 	struct device_node *mdio_node = priv->plat->mdio_node;
 	int addr, found;
-<<<<<<< HEAD
-	struct device_node *mdio_node = priv->plat->mdio_node;
-=======
->>>>>>> f03b24a8
 
 	if (!mdio_bus_data)
 		return 0;
 
-<<<<<<< HEAD
-	if (IS_ENABLED(CONFIG_OF)) {
-		if (mdio_node) {
-			netdev_dbg(ndev, "FOUND MDIO subnode\n");
-		} else {
-			netdev_warn(ndev, "No MDIO subnode found\n");
-		}
-	}
-
-=======
->>>>>>> f03b24a8
 	new_bus = mdiobus_alloc();
 	if (new_bus == NULL)
 		return -ENOMEM;
