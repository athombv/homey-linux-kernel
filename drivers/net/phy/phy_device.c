/* Framework for finding and configuring PHYs.
 * Also contains generic PHY driver
 *
 * Author: Andy Fleming
 *
 * Copyright (c) 2004 Freescale Semiconductor, Inc.
 *
 * This program is free software; you can redistribute  it and/or modify it
 * under  the terms of  the GNU General  Public License as published by the
 * Free Software Foundation;  either version 2 of the  License, or (at your
 * option) any later version.
 *
 */

#define pr_fmt(fmt) KBUILD_MODNAME ": " fmt

#include <linux/kernel.h>
#include <linux/string.h>
#include <linux/errno.h>
#include <linux/unistd.h>
#include <linux/slab.h>
#include <linux/interrupt.h>
#include <linux/init.h>
#include <linux/delay.h>
#include <linux/netdevice.h>
#include <linux/etherdevice.h>
#include <linux/skbuff.h>
#include <linux/mm.h>
#include <linux/module.h>
#include <linux/mii.h>
#include <linux/ethtool.h>
#include <linux/phy.h>
#include <linux/mdio.h>
#include <linux/io.h>
#include <linux/uaccess.h>

#include <asm/irq.h>

MODULE_DESCRIPTION("PHY library");
MODULE_AUTHOR("Andy Fleming");
MODULE_LICENSE("GPL");

void phy_device_free(struct phy_device *phydev)
{
	put_device(&phydev->dev);
}
EXPORT_SYMBOL(phy_device_free);

static void phy_device_release(struct device *dev)
{
	kfree(to_phy_device(dev));
}

enum genphy_driver {
	GENPHY_DRV_1G,
	GENPHY_DRV_10G,
	GENPHY_DRV_MAX
};

static struct phy_driver genphy_driver[GENPHY_DRV_MAX];

static LIST_HEAD(phy_fixup_list);
static DEFINE_MUTEX(phy_fixup_lock);

/**
 * phy_register_fixup - creates a new phy_fixup and adds it to the list
 * @bus_id: A string which matches phydev->dev.bus_id (or PHY_ANY_ID)
 * @phy_uid: Used to match against phydev->phy_id (the UID of the PHY)
 *	It can also be PHY_ANY_UID
 * @phy_uid_mask: Applied to phydev->phy_id and fixup->phy_uid before
 *	comparison
 * @run: The actual code to be run when a matching PHY is found
 */
int phy_register_fixup(const char *bus_id, u32 phy_uid, u32 phy_uid_mask,
		       int (*run)(struct phy_device *))
{
	struct phy_fixup *fixup = kzalloc(sizeof(*fixup), GFP_KERNEL);

	if (!fixup)
		return -ENOMEM;

	strlcpy(fixup->bus_id, bus_id, sizeof(fixup->bus_id));
	fixup->phy_uid = phy_uid;
	fixup->phy_uid_mask = phy_uid_mask;
	fixup->run = run;

	mutex_lock(&phy_fixup_lock);
	list_add_tail(&fixup->list, &phy_fixup_list);
	mutex_unlock(&phy_fixup_lock);

	return 0;
}
EXPORT_SYMBOL(phy_register_fixup);

/* Registers a fixup to be run on any PHY with the UID in phy_uid */
int phy_register_fixup_for_uid(u32 phy_uid, u32 phy_uid_mask,
			       int (*run)(struct phy_device *))
{
	return phy_register_fixup(PHY_ANY_ID, phy_uid, phy_uid_mask, run);
}
EXPORT_SYMBOL(phy_register_fixup_for_uid);

/* Registers a fixup to be run on the PHY with id string bus_id */
int phy_register_fixup_for_id(const char *bus_id,
			      int (*run)(struct phy_device *))
{
	return phy_register_fixup(bus_id, PHY_ANY_UID, 0xffffffff, run);
}
EXPORT_SYMBOL(phy_register_fixup_for_id);

/* Returns 1 if fixup matches phydev in bus_id and phy_uid.
 * Fixups can be set to match any in one or more fields.
 */
static int phy_needs_fixup(struct phy_device *phydev, struct phy_fixup *fixup)
{
	if (strcmp(fixup->bus_id, dev_name(&phydev->dev)) != 0)
		if (strcmp(fixup->bus_id, PHY_ANY_ID) != 0)
			return 0;

	if ((fixup->phy_uid & fixup->phy_uid_mask) !=
	    (phydev->phy_id & fixup->phy_uid_mask))
		if (fixup->phy_uid != PHY_ANY_UID)
			return 0;

	return 1;
}

/* Runs any matching fixups for this phydev */
static int phy_scan_fixups(struct phy_device *phydev)
{
	struct phy_fixup *fixup;

	mutex_lock(&phy_fixup_lock);
	list_for_each_entry(fixup, &phy_fixup_list, list) {
		if (phy_needs_fixup(phydev, fixup)) {
			int err = fixup->run(phydev);

			if (err < 0) {
				mutex_unlock(&phy_fixup_lock);
				return err;
			}
		}
	}
	mutex_unlock(&phy_fixup_lock);

	return 0;
}

struct phy_device *phy_device_create(struct mii_bus *bus, int addr, int phy_id,
				     bool is_c45,
				     struct phy_c45_device_ids *c45_ids)
{
	struct phy_device *dev;

	/* We allocate the device, and initialize the default values */
	dev = kzalloc(sizeof(*dev), GFP_KERNEL);
	if (NULL == dev)
		return (struct phy_device *)PTR_ERR((void *)-ENOMEM);

	dev->dev.release = phy_device_release;

	dev->speed = 0;
	dev->duplex = -1;
	dev->pause = 0;
	dev->asym_pause = 0;
	dev->link = 1;
	dev->interface = PHY_INTERFACE_MODE_GMII;

	dev->autoneg = AUTONEG_ENABLE;

	dev->is_c45 = is_c45;
	dev->addr = addr;
	dev->phy_id = phy_id;
	if (c45_ids)
		dev->c45_ids = *c45_ids;
	dev->bus = bus;
	dev->dev.parent = bus->parent;
	dev->dev.bus = &mdio_bus_type;
	dev->irq = bus->irq != NULL ? bus->irq[addr] : PHY_POLL;
	dev_set_name(&dev->dev, PHY_ID_FMT, bus->id, addr);

	dev->state = PHY_DOWN;

	mutex_init(&dev->lock);
	INIT_DELAYED_WORK(&dev->state_queue, phy_state_machine);
	INIT_WORK(&dev->phy_queue, phy_change);

	/* Request the appropriate module unconditionally; don't
	 * bother trying to do so only if it isn't already loaded,
	 * because that gets complicated. A hotplug event would have
	 * done an unconditional modprobe anyway.
	 * We don't do normal hotplug because it won't work for MDIO
	 * -- because it relies on the device staying around for long
	 * enough for the driver to get loaded. With MDIO, the NIC
	 * driver will get bored and give up as soon as it finds that
	 * there's no driver _already_ loaded.
	 */
	request_module(MDIO_MODULE_PREFIX MDIO_ID_FMT, MDIO_ID_ARGS(phy_id));

	device_initialize(&dev->dev);

	return dev;
}
EXPORT_SYMBOL(phy_device_create);

/**
 * get_phy_c45_ids - reads the specified addr for its 802.3-c45 IDs.
 * @bus: the target MII bus
 * @addr: PHY address on the MII bus
 * @phy_id: where to store the ID retrieved.
 * @c45_ids: where to store the c45 ID information.
 *
 *   If the PHY devices-in-package appears to be valid, it and the
 *   corresponding identifiers are stored in @c45_ids, zero is stored
 *   in @phy_id.  Otherwise 0xffffffff is stored in @phy_id.  Returns
 *   zero on success.
 *
 */
static int get_phy_c45_ids(struct mii_bus *bus, int addr, u32 *phy_id,
			   struct phy_c45_device_ids *c45_ids) {
	int phy_reg;
	int i, reg_addr;
	const int num_ids = ARRAY_SIZE(c45_ids->device_ids);

	/* Find first non-zero Devices In package.  Device
	 * zero is reserved, so don't probe it.
	 */
	for (i = 1;
	     i < num_ids && c45_ids->devices_in_package == 0;
	     i++) {
		reg_addr = MII_ADDR_C45 | i << 16 | 6;
		phy_reg = mdiobus_read(bus, addr, reg_addr);
		if (phy_reg < 0)
			return -EIO;
		c45_ids->devices_in_package = (phy_reg & 0xffff) << 16;

		reg_addr = MII_ADDR_C45 | i << 16 | 5;
		phy_reg = mdiobus_read(bus, addr, reg_addr);
		if (phy_reg < 0)
			return -EIO;
		c45_ids->devices_in_package |= (phy_reg & 0xffff);

		/* If mostly Fs, there is no device there,
		 * let's get out of here.
		 */
		if ((c45_ids->devices_in_package & 0x1fffffff) == 0x1fffffff) {
			*phy_id = 0xffffffff;
			return 0;
		}
	}

	/* Now probe Device Identifiers for each device present. */
	for (i = 1; i < num_ids; i++) {
		if (!(c45_ids->devices_in_package & (1 << i)))
			continue;

		reg_addr = MII_ADDR_C45 | i << 16 | MII_PHYSID1;
		phy_reg = mdiobus_read(bus, addr, reg_addr);
		if (phy_reg < 0)
			return -EIO;
		c45_ids->device_ids[i] = (phy_reg & 0xffff) << 16;

		reg_addr = MII_ADDR_C45 | i << 16 | MII_PHYSID2;
		phy_reg = mdiobus_read(bus, addr, reg_addr);
		if (phy_reg < 0)
			return -EIO;
		c45_ids->device_ids[i] |= (phy_reg & 0xffff);
	}
	*phy_id = 0;
	return 0;
}

/**
 * get_phy_id - reads the specified addr for its ID.
 * @bus: the target MII bus
 * @addr: PHY address on the MII bus
 * @phy_id: where to store the ID retrieved.
 * @is_c45: If true the PHY uses the 802.3 clause 45 protocol
 * @c45_ids: where to store the c45 ID information.
 *
 * Description: In the case of a 802.3-c22 PHY, reads the ID registers
 *   of the PHY at @addr on the @bus, stores it in @phy_id and returns
 *   zero on success.
 *
 *   In the case of a 802.3-c45 PHY, get_phy_c45_ids() is invoked, and
 *   its return value is in turn returned.
 *
 */
static int get_phy_id(struct mii_bus *bus, int addr, u32 *phy_id,
		      bool is_c45, struct phy_c45_device_ids *c45_ids)
{
	int phy_reg;

	if (is_c45)
		return get_phy_c45_ids(bus, addr, phy_id, c45_ids);

	/* Grab the bits from PHYIR1, and put them in the upper half */
	phy_reg = mdiobus_read(bus, addr, MII_PHYSID1);
	if (phy_reg < 0)
		return -EIO;

	*phy_id = (phy_reg & 0xffff) << 16;

	/* Grab the bits from PHYIR2, and put them in the lower half */
	phy_reg = mdiobus_read(bus, addr, MII_PHYSID2);
	if (phy_reg < 0)
		return -EIO;

	*phy_id |= (phy_reg & 0xffff);

	return 0;
}

/**
 * get_phy_device - reads the specified PHY device and returns its @phy_device
 *		    struct
 * @bus: the target MII bus
 * @addr: PHY address on the MII bus
 * @is_c45: If true the PHY uses the 802.3 clause 45 protocol
 *
 * Description: Reads the ID registers of the PHY at @addr on the
 *   @bus, then allocates and returns the phy_device to represent it.
 */
struct phy_device *get_phy_device(struct mii_bus *bus, int addr, bool is_c45)
{
	struct phy_c45_device_ids c45_ids = {0};
	u32 phy_id = 0;
	int r;

	r = get_phy_id(bus, addr, &phy_id, is_c45, &c45_ids);
	if (r)
		return ERR_PTR(r);

	/* If the phy_id is mostly Fs, there is no device there */
	if ((phy_id & 0x1fffffff) == 0x1fffffff)
		return NULL;

	return phy_device_create(bus, addr, phy_id, is_c45, &c45_ids);
}
EXPORT_SYMBOL(get_phy_device);

/**
 * phy_device_register - Register the phy device on the MDIO bus
 * @phydev: phy_device structure to be added to the MDIO bus
 */
int phy_device_register(struct phy_device *phydev)
{
	int err;

	/* Don't register a phy if one is already registered at this address */
	if (phydev->bus->phy_map[phydev->addr])
		return -EINVAL;
	phydev->bus->phy_map[phydev->addr] = phydev;

	/* Run all of the fixups for this PHY */
	err = phy_init_hw(phydev);
	if (err) {
		pr_err("PHY %d failed to initialize\n", phydev->addr);
		goto out;
	}

	err = device_add(&phydev->dev);
	if (err) {
		pr_err("PHY %d failed to add\n", phydev->addr);
		goto out;
	}

	return 0;

 out:
	phydev->bus->phy_map[phydev->addr] = NULL;
	return err;
}
EXPORT_SYMBOL(phy_device_register);

/**
 * phy_find_first - finds the first PHY device on the bus
 * @bus: the target MII bus
 */
struct phy_device *phy_find_first(struct mii_bus *bus)
{
	int addr;

	for (addr = 0; addr < PHY_MAX_ADDR; addr++) {
		if (bus->phy_map[addr])
			return bus->phy_map[addr];
	}
	return NULL;
}
EXPORT_SYMBOL(phy_find_first);

/**
 * phy_prepare_link - prepares the PHY layer to monitor link status
 * @phydev: target phy_device struct
 * @handler: callback function for link status change notifications
 *
 * Description: Tells the PHY infrastructure to handle the
 *   gory details on monitoring link status (whether through
 *   polling or an interrupt), and to call back to the
 *   connected device driver when the link status changes.
 *   If you want to monitor your own link state, don't call
 *   this function.
 */
static void phy_prepare_link(struct phy_device *phydev,
			     void (*handler)(struct net_device *))
{
	phydev->adjust_link = handler;
}

/**
 * phy_connect_direct - connect an ethernet device to a specific phy_device
 * @dev: the network device to connect
 * @phydev: the pointer to the phy device
 * @handler: callback function for state change notifications
 * @interface: PHY device's interface
 */
int phy_connect_direct(struct net_device *dev, struct phy_device *phydev,
		       void (*handler)(struct net_device *),
		       phy_interface_t interface)
{
	int rc;

	rc = phy_attach_direct(dev, phydev, phydev->dev_flags, interface);
	if (rc)
		return rc;

	phy_prepare_link(phydev, handler);
	phy_start_machine(phydev);
	if (phydev->irq > 0)
		phy_start_interrupts(phydev);

	return 0;
}
EXPORT_SYMBOL(phy_connect_direct);

/**
 * phy_connect - connect an ethernet device to a PHY device
 * @dev: the network device to connect
 * @bus_id: the id string of the PHY device to connect
 * @handler: callback function for state change notifications
 * @interface: PHY device's interface
 *
 * Description: Convenience function for connecting ethernet
 *   devices to PHY devices.  The default behavior is for
 *   the PHY infrastructure to handle everything, and only notify
 *   the connected driver when the link status changes.  If you
 *   don't want, or can't use the provided functionality, you may
 *   choose to call only the subset of functions which provide
 *   the desired functionality.
 */
struct phy_device *phy_connect(struct net_device *dev, const char *bus_id,
			       void (*handler)(struct net_device *),
			       phy_interface_t interface)
{
	struct phy_device *phydev;
	struct device *d;
	int rc;

	/* Search the list of PHY devices on the mdio bus for the
	 * PHY with the requested name
	 */
	d = bus_find_device_by_name(&mdio_bus_type, NULL, bus_id);
	if (!d) {
		pr_err("PHY %s not found\n", bus_id);
		return ERR_PTR(-ENODEV);
	}
	phydev = to_phy_device(d);

	rc = phy_connect_direct(dev, phydev, handler, interface);
	if (rc)
		return ERR_PTR(rc);

	return phydev;
}
EXPORT_SYMBOL(phy_connect);

/**
 * phy_disconnect - disable interrupts, stop state machine, and detach a PHY
 *		    device
 * @phydev: target phy_device struct
 */
void phy_disconnect(struct phy_device *phydev)
{
	if (phydev->irq > 0)
		phy_stop_interrupts(phydev);

	phy_stop_machine(phydev);

	phydev->adjust_link = NULL;

	phy_detach(phydev);
}
EXPORT_SYMBOL(phy_disconnect);

/**
 * phy_poll_reset - Safely wait until a PHY reset has properly completed
 * @phydev: The PHY device to poll
 *
 * Description: According to IEEE 802.3, Section 2, Subsection 22.2.4.1.1, as
 *   published in 2008, a PHY reset may take up to 0.5 seconds.  The MII BMCR
 *   register must be polled until the BMCR_RESET bit clears.
 *
 *   Furthermore, any attempts to write to PHY registers may have no effect
 *   or even generate MDIO bus errors until this is complete.
 *
 *   Some PHYs (such as the Marvell 88E1111) don't entirely conform to the
 *   standard and do not fully reset after the BMCR_RESET bit is set, and may
 *   even *REQUIRE* a soft-reset to properly restart autonegotiation.  In an
 *   effort to support such broken PHYs, this function is separate from the
 *   standard phy_init_hw() which will zero all the other bits in the BMCR
 *   and reapply all driver-specific and board-specific fixups.
 */
static int phy_poll_reset(struct phy_device *phydev)
{
	/* Poll until the reset bit clears (50ms per retry == 0.6 sec) */
	unsigned int retries = 12;
	int ret;

	do {
		msleep(50);
		ret = phy_read(phydev, MII_BMCR);
		if (ret < 0)
			return ret;
	} while (ret & BMCR_RESET && --retries);
	if (ret & BMCR_RESET)
		return -ETIMEDOUT;

	/* Some chips (smsc911x) may still need up to another 1ms after the
	 * BMCR_RESET bit is cleared before they are usable.
	 */
	msleep(1);
	return 0;
}

int phy_init_hw(struct phy_device *phydev)
{
	int ret;

	if (!phydev->drv || !phydev->drv->config_init)
		return 0;

	ret = phy_write(phydev, MII_BMCR, BMCR_RESET);
	if (ret < 0)
		return ret;

	ret = phy_poll_reset(phydev);
	if (ret < 0)
		return ret;

	ret = phy_scan_fixups(phydev);
	if (ret < 0)
		return ret;

	return phydev->drv->config_init(phydev);
}
EXPORT_SYMBOL(phy_init_hw);

/**
 * phy_attach_direct - attach a network device to a given PHY device pointer
 * @dev: network device to attach
 * @phydev: Pointer to phy_device to attach
 * @flags: PHY device's dev_flags
 * @interface: PHY device's interface
 *
 * Description: Called by drivers to attach to a particular PHY
 *     device. The phy_device is found, and properly hooked up
 *     to the phy_driver.  If no driver is attached, then a
 *     generic driver is used.  The phy_device is given a ptr to
 *     the attaching device, and given a callback for link status
 *     change.  The phy_device is returned to the attaching driver.
 */
int phy_attach_direct(struct net_device *dev, struct phy_device *phydev,
		      u32 flags, phy_interface_t interface)
{
	struct device *d = &phydev->dev;
	int err;

	/* Assume that if there is no driver, that it doesn't
	 * exist, and we should use the genphy driver.
	 */
	if (NULL == d->driver) {
		if (phydev->is_c45)
			d->driver = &genphy_driver[GENPHY_DRV_10G].driver;
		else
			d->driver = &genphy_driver[GENPHY_DRV_1G].driver;

		err = d->driver->probe(d);
		if (err >= 0)
			err = device_bind_driver(d);

		if (err)
			return err;
	}

	if (phydev->attached_dev) {
		dev_err(&dev->dev, "PHY already attached\n");
		return -EBUSY;
	}

	phydev->attached_dev = dev;
	dev->phydev = phydev;

	phydev->dev_flags = flags;

	phydev->interface = interface;

	phydev->state = PHY_READY;

	/* Do initial configuration here, now that
	 * we have certain key parameters
	 * (dev_flags and interface)
	 */
	err = phy_init_hw(phydev);
	if (err)
		phy_detach(phydev);

	phy_resume(phydev);

	return err;
}
EXPORT_SYMBOL(phy_attach_direct);

/**
 * phy_attach - attach a network device to a particular PHY device
 * @dev: network device to attach
 * @bus_id: Bus ID of PHY device to attach
 * @interface: PHY device's interface
 *
 * Description: Same as phy_attach_direct() except that a PHY bus_id
 *     string is passed instead of a pointer to a struct phy_device.
 */
struct phy_device *phy_attach(struct net_device *dev, const char *bus_id,
			      phy_interface_t interface)
{
	struct bus_type *bus = &mdio_bus_type;
	struct phy_device *phydev;
	struct device *d;
	int rc;

	/* Search the list of PHY devices on the mdio bus for the
	 * PHY with the requested name
	 */
	d = bus_find_device_by_name(bus, NULL, bus_id);
	if (!d) {
		pr_err("PHY %s not found\n", bus_id);
		return ERR_PTR(-ENODEV);
	}
	phydev = to_phy_device(d);

	rc = phy_attach_direct(dev, phydev, phydev->dev_flags, interface);
	if (rc)
		return ERR_PTR(rc);

	return phydev;
}
EXPORT_SYMBOL(phy_attach);

/**
 * phy_detach - detach a PHY device from its network device
 * @phydev: target phy_device struct
 */
void phy_detach(struct phy_device *phydev)
{
	int i;
	phydev->attached_dev->phydev = NULL;
	phydev->attached_dev = NULL;
	phy_suspend(phydev);

	/* If the device had no specific driver before (i.e. - it
	 * was using the generic driver), we unbind the device
	 * from the generic driver so that there's a chance a
	 * real driver could be loaded
	 */
	for (i = 0; i < ARRAY_SIZE(genphy_driver); i++) {
		if (phydev->dev.driver == &genphy_driver[i].driver) {
			device_release_driver(&phydev->dev);
			break;
		}
	}
}
EXPORT_SYMBOL(phy_detach);

int phy_suspend(struct phy_device *phydev)
{
	struct phy_driver *phydrv = to_phy_driver(phydev->dev.driver);
	struct ethtool_wolinfo wol;

	/* If the device has WOL enabled, we cannot suspend the PHY */
	wol.cmd = ETHTOOL_GWOL;
	phy_ethtool_get_wol(phydev, &wol);
	if (wol.wolopts)
		return -EBUSY;

	if (phydrv->suspend)
		return phydrv->suspend(phydev);
	return 0;
}

int phy_resume(struct phy_device *phydev)
{
	struct phy_driver *phydrv = to_phy_driver(phydev->dev.driver);

	if (phydrv->resume)
		return phydrv->resume(phydev);
	return 0;
}

/* Generic PHY support and helper functions */

/**
 * genphy_config_advert - sanitize and advertise auto-negotiation parameters
 * @phydev: target phy_device struct
 *
 * Description: Writes MII_ADVERTISE with the appropriate values,
 *   after sanitizing the values to make sure we only advertise
 *   what is supported.  Returns < 0 on error, 0 if the PHY's advertisement
 *   hasn't changed, and > 0 if it has changed.
 */
static int genphy_config_advert(struct phy_device *phydev)
{
	u32 advertise;
	int oldadv, adv, bmsr;
	int err, changed = 0;

	/* Only allow advertising what this PHY supports */
	phydev->advertising &= phydev->supported;
	advertise = phydev->advertising;

	/* Setup standard advertisement */
	adv = phy_read(phydev, MII_ADVERTISE);
	if (adv < 0)
		return adv;

	oldadv = adv;
	adv &= ~(ADVERTISE_ALL | ADVERTISE_100BASE4 | ADVERTISE_PAUSE_CAP |
		 ADVERTISE_PAUSE_ASYM);
	adv |= ethtool_adv_to_mii_adv_t(advertise);

	if (adv != oldadv) {
		err = phy_write(phydev, MII_ADVERTISE, adv);

		if (err < 0)
			return err;
		changed = 1;
	}

<<<<<<< HEAD
	/* Configure gigabit if it's supported */
	if (phydev->supported & (SUPPORTED_1000baseT_Half |
				 SUPPORTED_1000baseT_Full)) {
		adv = phy_read(phydev, MII_CTRL1000);
		if (adv < 0)
			return adv;

		oldadv = adv;
		adv &= ~(ADVERTISE_1000FULL | ADVERTISE_1000HALF);
		adv |= ethtool_adv_to_mii_ctrl1000_t(advertise);
=======
	bmsr = phy_read(phydev, MII_BMSR);
	if (bmsr < 0)
		return bmsr;

	/* Per 802.3-2008, Section 22.2.4.2.16 Extended status all
	 * 1000Mbits/sec capable PHYs shall have the BMSR_ESTATEN bit set to a
	 * logical 1.
	 */
	if (!(bmsr & BMSR_ESTATEN))
		return changed;

	/* Configure gigabit if it's supported */
	adv = phy_read(phydev, MII_CTRL1000);
	if (adv < 0)
		return adv;
>>>>>>> 56041bf9

	oldadv = adv;
	adv &= ~(ADVERTISE_1000FULL | ADVERTISE_1000HALF);

	if (phydev->supported & (SUPPORTED_1000baseT_Half |
				 SUPPORTED_1000baseT_Full)) {
		adv |= ethtool_adv_to_mii_ctrl1000_t(advertise);
		if (adv != oldadv)
			changed = 1;
	}

	err = phy_write(phydev, MII_CTRL1000, adv);
	if (err < 0)
		return err;

	return changed;
}

/**
 * genphy_setup_forced - configures/forces speed/duplex from @phydev
 * @phydev: target phy_device struct
 *
 * Description: Configures MII_BMCR to force speed/duplex
 *   to the values in phydev. Assumes that the values are valid.
 *   Please see phy_sanitize_settings().
 */
int genphy_setup_forced(struct phy_device *phydev)
{
	int ctl = 0;

	phydev->pause = 0;
	phydev->asym_pause = 0;

	if (SPEED_1000 == phydev->speed)
		ctl |= BMCR_SPEED1000;
	else if (SPEED_100 == phydev->speed)
		ctl |= BMCR_SPEED100;

	if (DUPLEX_FULL == phydev->duplex)
		ctl |= BMCR_FULLDPLX;

	return phy_write(phydev, MII_BMCR, ctl);
}
EXPORT_SYMBOL(genphy_setup_forced);

/**
 * genphy_restart_aneg - Enable and Restart Autonegotiation
 * @phydev: target phy_device struct
 */
int genphy_restart_aneg(struct phy_device *phydev)
{
	int ctl = phy_read(phydev, MII_BMCR);

	if (ctl < 0)
		return ctl;

	ctl |= BMCR_ANENABLE | BMCR_ANRESTART;

	/* Don't isolate the PHY if we're negotiating */
	ctl &= ~BMCR_ISOLATE;

	return phy_write(phydev, MII_BMCR, ctl);
}
EXPORT_SYMBOL(genphy_restart_aneg);

/**
 * genphy_config_aneg - restart auto-negotiation or write BMCR
 * @phydev: target phy_device struct
 *
 * Description: If auto-negotiation is enabled, we configure the
 *   advertising, and then restart auto-negotiation.  If it is not
 *   enabled, then we write the BMCR.
 */
int genphy_config_aneg(struct phy_device *phydev)
{
	int result;

	if (AUTONEG_ENABLE != phydev->autoneg)
		return genphy_setup_forced(phydev);

	result = genphy_config_advert(phydev);
	if (result < 0) /* error */
		return result;
	if (result == 0) {
		/* Advertisement hasn't changed, but maybe aneg was never on to
		 * begin with?  Or maybe phy was isolated?
		 */
		int ctl = phy_read(phydev, MII_BMCR);

		if (ctl < 0)
			return ctl;

		if (!(ctl & BMCR_ANENABLE) || (ctl & BMCR_ISOLATE))
			result = 1; /* do restart aneg */
	}

	/* Only restart aneg if we are advertising something different
	 * than we were before.
	 */
	if (result > 0)
		result = genphy_restart_aneg(phydev);

	return result;
}
EXPORT_SYMBOL(genphy_config_aneg);

static int gen10g_config_aneg(struct phy_device *phydev)
{
	return 0;
}

/**
 * genphy_update_link - update link status in @phydev
 * @phydev: target phy_device struct
 *
 * Description: Update the value in phydev->link to reflect the
 *   current link value.  In order to do this, we need to read
 *   the status register twice, keeping the second value.
 */
int genphy_update_link(struct phy_device *phydev)
{
	int status;

	/* Do a fake read */
	status = phy_read(phydev, MII_BMSR);
	if (status < 0)
		return status;

	/* Read link and autonegotiation status */
	status = phy_read(phydev, MII_BMSR);
	if (status < 0)
		return status;

	if ((status & BMSR_LSTATUS) == 0)
		phydev->link = 0;
	else
		phydev->link = 1;

	return 0;
}
EXPORT_SYMBOL(genphy_update_link);

/**
 * genphy_read_status - check the link status and update current link state
 * @phydev: target phy_device struct
 *
 * Description: Check the link, then figure out the current state
 *   by comparing what we advertise with what the link partner
 *   advertises.  Start by checking the gigabit possibilities,
 *   then move on to 10/100.
 */
int genphy_read_status(struct phy_device *phydev)
{
	int adv;
	int err;
	int lpa;
	int lpagb = 0;

	/* Update the link, but return if there was an error */
	err = genphy_update_link(phydev);
	if (err)
		return err;

	phydev->lp_advertising = 0;

	if (AUTONEG_ENABLE == phydev->autoneg) {
		if (phydev->supported & (SUPPORTED_1000baseT_Half
					| SUPPORTED_1000baseT_Full)) {
			lpagb = phy_read(phydev, MII_STAT1000);
			if (lpagb < 0)
				return lpagb;

			adv = phy_read(phydev, MII_CTRL1000);
			if (adv < 0)
				return adv;

			phydev->lp_advertising =
				mii_stat1000_to_ethtool_lpa_t(lpagb);
			lpagb &= adv << 2;
		}

		lpa = phy_read(phydev, MII_LPA);
		if (lpa < 0)
			return lpa;

		phydev->lp_advertising |= mii_lpa_to_ethtool_lpa_t(lpa);

		adv = phy_read(phydev, MII_ADVERTISE);
		if (adv < 0)
			return adv;

		lpa &= adv;

		phydev->speed = SPEED_10;
		phydev->duplex = DUPLEX_HALF;
		phydev->pause = 0;
		phydev->asym_pause = 0;

		if (lpagb & (LPA_1000FULL | LPA_1000HALF)) {
			phydev->speed = SPEED_1000;

			if (lpagb & LPA_1000FULL)
				phydev->duplex = DUPLEX_FULL;
		} else if (lpa & (LPA_100FULL | LPA_100HALF)) {
			phydev->speed = SPEED_100;

			if (lpa & LPA_100FULL)
				phydev->duplex = DUPLEX_FULL;
		} else
			if (lpa & LPA_10FULL)
				phydev->duplex = DUPLEX_FULL;

		if (phydev->duplex == DUPLEX_FULL) {
			phydev->pause = lpa & LPA_PAUSE_CAP ? 1 : 0;
			phydev->asym_pause = lpa & LPA_PAUSE_ASYM ? 1 : 0;
		}
	} else {
		int bmcr = phy_read(phydev, MII_BMCR);

		if (bmcr < 0)
			return bmcr;

		if (bmcr & BMCR_FULLDPLX)
			phydev->duplex = DUPLEX_FULL;
		else
			phydev->duplex = DUPLEX_HALF;

		if (bmcr & BMCR_SPEED1000)
			phydev->speed = SPEED_1000;
		else if (bmcr & BMCR_SPEED100)
			phydev->speed = SPEED_100;
		else
			phydev->speed = SPEED_10;

		phydev->pause = 0;
		phydev->asym_pause = 0;
	}

	return 0;
}
EXPORT_SYMBOL(genphy_read_status);

static int gen10g_read_status(struct phy_device *phydev)
{
	int devad, reg;
	u32 mmd_mask = phydev->c45_ids.devices_in_package;

	phydev->link = 1;

	/* For now just lie and say it's 10G all the time */
	phydev->speed = SPEED_10000;
	phydev->duplex = DUPLEX_FULL;

	for (devad = 0; mmd_mask; devad++, mmd_mask = mmd_mask >> 1) {
		if (!(mmd_mask & 1))
			continue;

		/* Read twice because link state is latched and a
		 * read moves the current state into the register
		 */
		phy_read_mmd(phydev, devad, MDIO_STAT1);
		reg = phy_read_mmd(phydev, devad, MDIO_STAT1);
		if (reg < 0 || !(reg & MDIO_STAT1_LSTATUS))
			phydev->link = 0;
	}

	return 0;
}

static int genphy_config_init(struct phy_device *phydev)
{
	int val;
	u32 features;

	/* For now, I'll claim that the generic driver supports
	 * all possible port types
	 */
	features = (SUPPORTED_TP | SUPPORTED_MII
			| SUPPORTED_AUI | SUPPORTED_FIBRE |
			SUPPORTED_BNC);

	/* Do we support autonegotiation? */
	val = phy_read(phydev, MII_BMSR);
	if (val < 0)
		return val;

	if (val & BMSR_ANEGCAPABLE)
		features |= SUPPORTED_Autoneg;

	if (val & BMSR_100FULL)
		features |= SUPPORTED_100baseT_Full;
	if (val & BMSR_100HALF)
		features |= SUPPORTED_100baseT_Half;
	if (val & BMSR_10FULL)
		features |= SUPPORTED_10baseT_Full;
	if (val & BMSR_10HALF)
		features |= SUPPORTED_10baseT_Half;

	if (val & BMSR_ESTATEN) {
		val = phy_read(phydev, MII_ESTATUS);
		if (val < 0)
			return val;

		if (val & ESTATUS_1000_TFULL)
			features |= SUPPORTED_1000baseT_Full;
		if (val & ESTATUS_1000_THALF)
			features |= SUPPORTED_1000baseT_Half;
	}

	phydev->supported = features;
	phydev->advertising = features;

	return 0;
}

static int gen10g_config_init(struct phy_device *phydev)
{
	/* Temporarily just say we support everything */
	phydev->supported = SUPPORTED_10000baseT_Full;
	phydev->advertising = SUPPORTED_10000baseT_Full;

	return 0;
}

int genphy_suspend(struct phy_device *phydev)
{
	int value;

	mutex_lock(&phydev->lock);

	value = phy_read(phydev, MII_BMCR);
	phy_write(phydev, MII_BMCR, value | BMCR_PDOWN);

	mutex_unlock(&phydev->lock);

	return 0;
}
EXPORT_SYMBOL(genphy_suspend);

static int gen10g_suspend(struct phy_device *phydev)
{
	return 0;
}

int genphy_resume(struct phy_device *phydev)
{
	int value;

	mutex_lock(&phydev->lock);

	value = phy_read(phydev, MII_BMCR);
	phy_write(phydev, MII_BMCR, value & ~BMCR_PDOWN);

	mutex_unlock(&phydev->lock);

	return 0;
}
EXPORT_SYMBOL(genphy_resume);

static int gen10g_resume(struct phy_device *phydev)
{
	return 0;
}

/**
 * phy_probe - probe and init a PHY device
 * @dev: device to probe and init
 *
 * Description: Take care of setting up the phy_device structure,
 *   set the state to READY (the driver's init function should
 *   set it to STARTING if needed).
 */
static int phy_probe(struct device *dev)
{
	struct phy_device *phydev = to_phy_device(dev);
	struct device_driver *drv = phydev->dev.driver;
	struct phy_driver *phydrv = to_phy_driver(drv);
	int err = 0;

	phydev->drv = phydrv;

	/* Disable the interrupt if the PHY doesn't support it
	 * but the interrupt is still a valid one
	 */
	if (!(phydrv->flags & PHY_HAS_INTERRUPT) &&
	    phy_interrupt_is_valid(phydev))
		phydev->irq = PHY_POLL;

	if (phydrv->flags & PHY_IS_INTERNAL)
		phydev->is_internal = true;

	mutex_lock(&phydev->lock);

	/* Start out supporting everything. Eventually,
	 * a controller will attach, and may modify one
	 * or both of these values
	 */
	phydev->supported = phydrv->features;
	phydev->advertising = phydrv->features;

	/* Set the state to READY by default */
	phydev->state = PHY_READY;

	if (phydev->drv->probe)
		err = phydev->drv->probe(phydev);

	mutex_unlock(&phydev->lock);

	return err;
}

static int phy_remove(struct device *dev)
{
	struct phy_device *phydev = to_phy_device(dev);

	mutex_lock(&phydev->lock);
	phydev->state = PHY_DOWN;
	mutex_unlock(&phydev->lock);

	if (phydev->drv->remove)
		phydev->drv->remove(phydev);
	phydev->drv = NULL;

	return 0;
}

/**
 * phy_driver_register - register a phy_driver with the PHY layer
 * @new_driver: new phy_driver to register
 */
int phy_driver_register(struct phy_driver *new_driver)
{
	int retval;

	new_driver->driver.name = new_driver->name;
	new_driver->driver.bus = &mdio_bus_type;
	new_driver->driver.probe = phy_probe;
	new_driver->driver.remove = phy_remove;

	retval = driver_register(&new_driver->driver);
	if (retval) {
		pr_err("%s: Error %d in registering driver\n",
		       new_driver->name, retval);

		return retval;
	}

	pr_debug("%s: Registered new driver\n", new_driver->name);

	return 0;
}
EXPORT_SYMBOL(phy_driver_register);

int phy_drivers_register(struct phy_driver *new_driver, int n)
{
	int i, ret = 0;

	for (i = 0; i < n; i++) {
		ret = phy_driver_register(new_driver + i);
		if (ret) {
			while (i-- > 0)
				phy_driver_unregister(new_driver + i);
			break;
		}
	}
	return ret;
}
EXPORT_SYMBOL(phy_drivers_register);

void phy_driver_unregister(struct phy_driver *drv)
{
	driver_unregister(&drv->driver);
}
EXPORT_SYMBOL(phy_driver_unregister);

void phy_drivers_unregister(struct phy_driver *drv, int n)
{
	int i;

	for (i = 0; i < n; i++)
		phy_driver_unregister(drv + i);
}
EXPORT_SYMBOL(phy_drivers_unregister);

static struct phy_driver genphy_driver[] = {
{
	.phy_id		= 0xffffffff,
	.phy_id_mask	= 0xffffffff,
	.name		= "Generic PHY",
	.config_init	= genphy_config_init,
	.features	= 0,
	.config_aneg	= genphy_config_aneg,
	.read_status	= genphy_read_status,
	.suspend	= genphy_suspend,
	.resume		= genphy_resume,
	.driver		= { .owner = THIS_MODULE, },
}, {
	.phy_id         = 0xffffffff,
	.phy_id_mask    = 0xffffffff,
	.name           = "Generic 10G PHY",
	.config_init    = gen10g_config_init,
	.features       = 0,
	.config_aneg    = gen10g_config_aneg,
	.read_status    = gen10g_read_status,
	.suspend        = gen10g_suspend,
	.resume         = gen10g_resume,
	.driver         = {.owner = THIS_MODULE, },
} };

static int __init phy_init(void)
{
	int rc;

	rc = mdio_bus_init();
	if (rc)
		return rc;

	rc = phy_drivers_register(genphy_driver,
				  ARRAY_SIZE(genphy_driver));
	if (rc)
		mdio_bus_exit();

	return rc;
}

static void __exit phy_exit(void)
{
	phy_drivers_unregister(genphy_driver,
			       ARRAY_SIZE(genphy_driver));
	mdio_bus_exit();
}

subsys_initcall(phy_init);
module_exit(phy_exit);<|MERGE_RESOLUTION|>--- conflicted
+++ resolved
@@ -744,18 +744,6 @@
 		changed = 1;
 	}
 
-<<<<<<< HEAD
-	/* Configure gigabit if it's supported */
-	if (phydev->supported & (SUPPORTED_1000baseT_Half |
-				 SUPPORTED_1000baseT_Full)) {
-		adv = phy_read(phydev, MII_CTRL1000);
-		if (adv < 0)
-			return adv;
-
-		oldadv = adv;
-		adv &= ~(ADVERTISE_1000FULL | ADVERTISE_1000HALF);
-		adv |= ethtool_adv_to_mii_ctrl1000_t(advertise);
-=======
 	bmsr = phy_read(phydev, MII_BMSR);
 	if (bmsr < 0)
 		return bmsr;
@@ -771,7 +759,6 @@
 	adv = phy_read(phydev, MII_CTRL1000);
 	if (adv < 0)
 		return adv;
->>>>>>> 56041bf9
 
 	oldadv = adv;
 	adv &= ~(ADVERTISE_1000FULL | ADVERTISE_1000HALF);
