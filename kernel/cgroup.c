--- conflicted
+++ resolved
@@ -127,68 +127,6 @@
 
 	/* file xattrs */
 	struct simple_xattrs		xattrs;
-};
-
-/*
-<<<<<<< HEAD
- * cgroup_event represents events which userspace want to receive.
- */
-struct cgroup_event {
-	/*
-	 * css which the event belongs to.
-	 */
-	struct cgroup_subsys_state *css;
-	/*
-	 * Control file which the event associated.
-	 */
-	struct cftype *cft;
-	/*
-	 * eventfd to signal userspace about the event.
-	 */
-	struct eventfd_ctx *eventfd;
-	/*
-	 * Each of these stored in a list by the cgroup.
-	 */
-	struct list_head list;
-	/*
-	 * All fields below needed to unregister event when
-	 * userspace closes eventfd.
-	 */
-	poll_table pt;
-	wait_queue_head_t *wqh;
-	wait_queue_t wait;
-	struct work_struct remove;
-=======
- * CSS ID -- ID per subsys's Cgroup Subsys State(CSS). used only when
- * cgroup_subsys->use_id != 0.
- */
-#define CSS_ID_MAX	(65535)
-struct css_id {
-	/*
-	 * The css to which this ID points. This pointer is set to valid value
-	 * after cgroup is populated. If cgroup is removed, this will be NULL.
-	 * This pointer is expected to be RCU-safe because destroy()
-	 * is called after synchronize_rcu(). But for safe use, css_tryget()
-	 * should be used for avoiding race.
-	 */
-	struct cgroup_subsys_state __rcu *css;
-	/*
-	 * ID of this css.
-	 */
-	unsigned short id;
-	/*
-	 * Depth in hierarchy which this ID belongs to.
-	 */
-	unsigned short depth;
-	/*
-	 * ID is freed by RCU. (and lookup routine is RCU safe.)
-	 */
-	struct rcu_head rcu_head;
-	/*
-	 * Hierarchy of CSS ID belongs to.
-	 */
-	unsigned short stack[0]; /* Array of Length (depth+1) */
->>>>>>> b36824c7
 };
 
 /* The list of hierarchy roots */
