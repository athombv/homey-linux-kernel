/*
 * linux/fs/jbd2/commit.c
 *
 * Written by Stephen C. Tweedie <sct@redhat.com>, 1998
 *
 * Copyright 1998 Red Hat corp --- All Rights Reserved
 *
 * This file is part of the Linux kernel and is made available under
 * the terms of the GNU General Public License, version 2, or at your
 * option, any later version, incorporated herein by reference.
 *
 * Journal commit routines for the generic filesystem journaling code;
 * part of the ext2fs journaling system.
 */

#include <linux/time.h>
#include <linux/fs.h>
#include <linux/jbd2.h>
#include <linux/errno.h>
#include <linux/slab.h>
#include <linux/mm.h>
#include <linux/pagemap.h>
#include <linux/jiffies.h>
#include <linux/crc32.h>
#include <linux/writeback.h>
#include <linux/backing-dev.h>
#include <linux/bio.h>
#include <linux/blkdev.h>
#include <trace/events/jbd2.h>

/*
 * Default IO end handler for temporary BJ_IO buffer_heads.
 */
static void journal_end_buffer_io_sync(struct buffer_head *bh, int uptodate)
{
	BUFFER_TRACE(bh, "");
	if (uptodate)
		set_buffer_uptodate(bh);
	else
		clear_buffer_uptodate(bh);
	unlock_buffer(bh);
}

/*
 * When an ext4 file is truncated, it is possible that some pages are not
 * successfully freed, because they are attached to a committing transaction.
 * After the transaction commits, these pages are left on the LRU, with no
 * ->mapping, and with attached buffers.  These pages are trivially reclaimable
 * by the VM, but their apparent absence upsets the VM accounting, and it makes
 * the numbers in /proc/meminfo look odd.
 *
 * So here, we have a buffer which has just come off the forget list.  Look to
 * see if we can strip all buffers from the backing page.
 *
 * Called under lock_journal(), and possibly under journal_datalist_lock.  The
 * caller provided us with a ref against the buffer, and we drop that here.
 */
static void release_buffer_page(struct buffer_head *bh)
{
	struct page *page;

	if (buffer_dirty(bh))
		goto nope;
	if (atomic_read(&bh->b_count) != 1)
		goto nope;
	page = bh->b_page;
	if (!page)
		goto nope;
	if (page->mapping)
		goto nope;

	/* OK, it's a truncated page */
	if (!trylock_page(page))
		goto nope;

	page_cache_get(page);
	__brelse(bh);
	try_to_free_buffers(page);
	unlock_page(page);
	page_cache_release(page);
	return;

nope:
	__brelse(bh);
}

/*
 * Done it all: now submit the commit record.  We should have
 * cleaned up our previous buffers by now, so if we are in abort
 * mode we can now just skip the rest of the journal write
 * entirely.
 *
 * Returns 1 if the journal needs to be aborted or 0 on success
 */
static int journal_submit_commit_record(journal_t *journal,
					transaction_t *commit_transaction,
					struct buffer_head **cbh,
					__u32 crc32_sum)
{
	struct journal_head *descriptor;
	struct commit_header *tmp;
	struct buffer_head *bh;
	int ret;
	struct timespec now = current_kernel_time();

	if (is_journal_aborted(journal))
		return 0;

	descriptor = jbd2_journal_get_descriptor_buffer(journal);
	if (!descriptor)
		return 1;

	bh = jh2bh(descriptor);

	tmp = (struct commit_header *)bh->b_data;
	tmp->h_magic = cpu_to_be32(JBD2_MAGIC_NUMBER);
	tmp->h_blocktype = cpu_to_be32(JBD2_COMMIT_BLOCK);
	tmp->h_sequence = cpu_to_be32(commit_transaction->t_tid);
	tmp->h_commit_sec = cpu_to_be64(now.tv_sec);
	tmp->h_commit_nsec = cpu_to_be32(now.tv_nsec);

	if (JBD2_HAS_COMPAT_FEATURE(journal,
				    JBD2_FEATURE_COMPAT_CHECKSUM)) {
		tmp->h_chksum_type 	= JBD2_CRC32_CHKSUM;
		tmp->h_chksum_size 	= JBD2_CRC32_CHKSUM_SIZE;
		tmp->h_chksum[0] 	= cpu_to_be32(crc32_sum);
	}

	JBUFFER_TRACE(descriptor, "submit commit block");
	lock_buffer(bh);
	clear_buffer_dirty(bh);
	set_buffer_uptodate(bh);
	bh->b_end_io = journal_end_buffer_io_sync;

	if (journal->j_flags & JBD2_BARRIER &&
	    !JBD2_HAS_INCOMPAT_FEATURE(journal,
				       JBD2_FEATURE_INCOMPAT_ASYNC_COMMIT)) {
<<<<<<< HEAD
		set_buffer_ordered(bh);
		barrier_done = 1;
	}
	ret = submit_bh(WRITE_SYNC_PLUG, bh);
	if (barrier_done)
		clear_buffer_ordered(bh);

	/* is it possible for another commit to fail at roughly
	 * the same time as this one?  If so, we don't want to
	 * trust the barrier flag in the super, but instead want
	 * to remember if we sent a barrier request
	 */
	if (ret == -EOPNOTSUPP && barrier_done) {
		printk(KERN_WARNING
		       "JBD2: Disabling barriers on %s, "
		       "not supported by device\n", journal->j_devname);
		write_lock(&journal->j_state_lock);
		journal->j_flags &= ~JBD2_BARRIER;
		write_unlock(&journal->j_state_lock);

		/* And try again, without the barrier */
		lock_buffer(bh);
		set_buffer_uptodate(bh);
		clear_buffer_dirty(bh);
=======
		ret = submit_bh(WRITE_SYNC_PLUG | WRITE_BARRIER, bh);
		if (ret == -EOPNOTSUPP) {
			printk(KERN_WARNING
			       "JBD2: Disabling barriers on %s, "
			       "not supported by device\n", journal->j_devname);
			write_lock(&journal->j_state_lock);
			journal->j_flags &= ~JBD2_BARRIER;
			write_unlock(&journal->j_state_lock);

			/* And try again, without the barrier */
			lock_buffer(bh);
			set_buffer_uptodate(bh);
			clear_buffer_dirty(bh);
			ret = submit_bh(WRITE_SYNC_PLUG, bh);
		}
	} else {
>>>>>>> 053d8f66
		ret = submit_bh(WRITE_SYNC_PLUG, bh);
	}
	*cbh = bh;
	return ret;
}

/*
 * This function along with journal_submit_commit_record
 * allows to write the commit record asynchronously.
 */
static int journal_wait_on_commit_record(journal_t *journal,
					 struct buffer_head *bh)
{
	int ret = 0;

retry:
	clear_buffer_dirty(bh);
	wait_on_buffer(bh);
	if (buffer_eopnotsupp(bh) && (journal->j_flags & JBD2_BARRIER)) {
		printk(KERN_WARNING
		       "JBD2: %s: disabling barries on %s - not supported "
		       "by device\n", __func__, journal->j_devname);
		write_lock(&journal->j_state_lock);
		journal->j_flags &= ~JBD2_BARRIER;
		write_unlock(&journal->j_state_lock);

		lock_buffer(bh);
		clear_buffer_dirty(bh);
		set_buffer_uptodate(bh);
		bh->b_end_io = journal_end_buffer_io_sync;

		ret = submit_bh(WRITE_SYNC_PLUG, bh);
		if (ret) {
			unlock_buffer(bh);
			return ret;
		}
		goto retry;
	}

	if (unlikely(!buffer_uptodate(bh)))
		ret = -EIO;
	put_bh(bh);            /* One for getblk() */
	jbd2_journal_put_journal_head(bh2jh(bh));

	return ret;
}

/*
 * write the filemap data using writepage() address_space_operations.
 * We don't do block allocation here even for delalloc. We don't
 * use writepages() because with dealyed allocation we may be doing
 * block allocation in writepages().
 */
static int journal_submit_inode_data_buffers(struct address_space *mapping)
{
	int ret;
	struct writeback_control wbc = {
		.sync_mode =  WB_SYNC_ALL,
		.nr_to_write = mapping->nrpages * 2,
		.range_start = 0,
		.range_end = i_size_read(mapping->host),
	};

	ret = generic_writepages(mapping, &wbc);
	return ret;
}

/*
 * Submit all the data buffers of inode associated with the transaction to
 * disk.
 *
 * We are in a committing transaction. Therefore no new inode can be added to
 * our inode list. We use JI_COMMIT_RUNNING flag to protect inode we currently
 * operate on from being released while we write out pages.
 */
static int journal_submit_data_buffers(journal_t *journal,
		transaction_t *commit_transaction)
{
	struct jbd2_inode *jinode;
	int err, ret = 0;
	struct address_space *mapping;

	spin_lock(&journal->j_list_lock);
	list_for_each_entry(jinode, &commit_transaction->t_inode_list, i_list) {
		mapping = jinode->i_vfs_inode->i_mapping;
		jinode->i_flags |= JI_COMMIT_RUNNING;
		spin_unlock(&journal->j_list_lock);
		/*
		 * submit the inode data buffers. We use writepage
		 * instead of writepages. Because writepages can do
		 * block allocation  with delalloc. We need to write
		 * only allocated blocks here.
		 */
		trace_jbd2_submit_inode_data(jinode->i_vfs_inode);
		err = journal_submit_inode_data_buffers(mapping);
		if (!ret)
			ret = err;
		spin_lock(&journal->j_list_lock);
		J_ASSERT(jinode->i_transaction == commit_transaction);
		commit_transaction->t_flushed_data_blocks = 1;
		jinode->i_flags &= ~JI_COMMIT_RUNNING;
		wake_up_bit(&jinode->i_flags, __JI_COMMIT_RUNNING);
	}
	spin_unlock(&journal->j_list_lock);
	return ret;
}

/*
 * Wait for data submitted for writeout, refile inodes to proper
 * transaction if needed.
 *
 */
static int journal_finish_inode_data_buffers(journal_t *journal,
		transaction_t *commit_transaction)
{
	struct jbd2_inode *jinode, *next_i;
	int err, ret = 0;

	/* For locking, see the comment in journal_submit_data_buffers() */
	spin_lock(&journal->j_list_lock);
	list_for_each_entry(jinode, &commit_transaction->t_inode_list, i_list) {
		jinode->i_flags |= JI_COMMIT_RUNNING;
		spin_unlock(&journal->j_list_lock);
		err = filemap_fdatawait(jinode->i_vfs_inode->i_mapping);
		if (err) {
			/*
			 * Because AS_EIO is cleared by
			 * filemap_fdatawait_range(), set it again so
			 * that user process can get -EIO from fsync().
			 */
			set_bit(AS_EIO,
				&jinode->i_vfs_inode->i_mapping->flags);

			if (!ret)
				ret = err;
		}
		spin_lock(&journal->j_list_lock);
		jinode->i_flags &= ~JI_COMMIT_RUNNING;
		wake_up_bit(&jinode->i_flags, __JI_COMMIT_RUNNING);
	}

	/* Now refile inode to proper lists */
	list_for_each_entry_safe(jinode, next_i,
				 &commit_transaction->t_inode_list, i_list) {
		list_del(&jinode->i_list);
		if (jinode->i_next_transaction) {
			jinode->i_transaction = jinode->i_next_transaction;
			jinode->i_next_transaction = NULL;
			list_add(&jinode->i_list,
				&jinode->i_transaction->t_inode_list);
		} else {
			jinode->i_transaction = NULL;
		}
	}
	spin_unlock(&journal->j_list_lock);

	return ret;
}

static __u32 jbd2_checksum_data(__u32 crc32_sum, struct buffer_head *bh)
{
	struct page *page = bh->b_page;
	char *addr;
	__u32 checksum;

	addr = kmap_atomic(page, KM_USER0);
	checksum = crc32_be(crc32_sum,
		(void *)(addr + offset_in_page(bh->b_data)), bh->b_size);
	kunmap_atomic(addr, KM_USER0);

	return checksum;
}

static void write_tag_block(int tag_bytes, journal_block_tag_t *tag,
				   unsigned long long block)
{
	tag->t_blocknr = cpu_to_be32(block & (u32)~0);
	if (tag_bytes > JBD2_TAG_SIZE32)
		tag->t_blocknr_high = cpu_to_be32((block >> 31) >> 1);
}

/*
 * jbd2_journal_commit_transaction
 *
 * The primary function for committing a transaction to the log.  This
 * function is called by the journal thread to begin a complete commit.
 */
void jbd2_journal_commit_transaction(journal_t *journal)
{
	struct transaction_stats_s stats;
	transaction_t *commit_transaction;
	struct journal_head *jh, *new_jh, *descriptor;
	struct buffer_head **wbuf = journal->j_wbuf;
	int bufs;
	int flags;
	int err;
	unsigned long long blocknr;
	ktime_t start_time;
	u64 commit_time;
	char *tagp = NULL;
	journal_header_t *header;
	journal_block_tag_t *tag = NULL;
	int space_left = 0;
	int first_tag = 0;
	int tag_flag;
	int i, to_free = 0;
	int tag_bytes = journal_tag_bytes(journal);
	struct buffer_head *cbh = NULL; /* For transactional checksums */
	__u32 crc32_sum = ~0;
	int write_op = WRITE;

	/*
	 * First job: lock down the current transaction and wait for
	 * all outstanding updates to complete.
	 */

#ifdef COMMIT_STATS
	spin_lock(&journal->j_list_lock);
	summarise_journal_usage(journal);
	spin_unlock(&journal->j_list_lock);
#endif

	/* Do we need to erase the effects of a prior jbd2_journal_flush? */
	if (journal->j_flags & JBD2_FLUSHED) {
		jbd_debug(3, "super block updated\n");
		jbd2_journal_update_superblock(journal, 1);
	} else {
		jbd_debug(3, "superblock not updated\n");
	}

	J_ASSERT(journal->j_running_transaction != NULL);
	J_ASSERT(journal->j_committing_transaction == NULL);

	commit_transaction = journal->j_running_transaction;
	J_ASSERT(commit_transaction->t_state == T_RUNNING);

	trace_jbd2_start_commit(journal, commit_transaction);
	jbd_debug(1, "JBD: starting commit of transaction %d\n",
			commit_transaction->t_tid);

	write_lock(&journal->j_state_lock);
	commit_transaction->t_state = T_LOCKED;

	/*
	 * Use plugged writes here, since we want to submit several before
	 * we unplug the device. We don't do explicit unplugging in here,
	 * instead we rely on sync_buffer() doing the unplug for us.
	 */
	if (commit_transaction->t_synchronous_commit)
		write_op = WRITE_SYNC_PLUG;
	trace_jbd2_commit_locking(journal, commit_transaction);
	stats.run.rs_wait = commit_transaction->t_max_wait;
	stats.run.rs_locked = jiffies;
	stats.run.rs_running = jbd2_time_diff(commit_transaction->t_start,
					      stats.run.rs_locked);

	spin_lock(&commit_transaction->t_handle_lock);
	while (atomic_read(&commit_transaction->t_updates)) {
		DEFINE_WAIT(wait);

		prepare_to_wait(&journal->j_wait_updates, &wait,
					TASK_UNINTERRUPTIBLE);
		if (atomic_read(&commit_transaction->t_updates)) {
			spin_unlock(&commit_transaction->t_handle_lock);
			write_unlock(&journal->j_state_lock);
			schedule();
			write_lock(&journal->j_state_lock);
			spin_lock(&commit_transaction->t_handle_lock);
		}
		finish_wait(&journal->j_wait_updates, &wait);
	}
	spin_unlock(&commit_transaction->t_handle_lock);

	J_ASSERT (atomic_read(&commit_transaction->t_outstanding_credits) <=
			journal->j_max_transaction_buffers);

	/*
	 * First thing we are allowed to do is to discard any remaining
	 * BJ_Reserved buffers.  Note, it is _not_ permissible to assume
	 * that there are no such buffers: if a large filesystem
	 * operation like a truncate needs to split itself over multiple
	 * transactions, then it may try to do a jbd2_journal_restart() while
	 * there are still BJ_Reserved buffers outstanding.  These must
	 * be released cleanly from the current transaction.
	 *
	 * In this case, the filesystem must still reserve write access
	 * again before modifying the buffer in the new transaction, but
	 * we do not require it to remember exactly which old buffers it
	 * has reserved.  This is consistent with the existing behaviour
	 * that multiple jbd2_journal_get_write_access() calls to the same
	 * buffer are perfectly permissable.
	 */
	while (commit_transaction->t_reserved_list) {
		jh = commit_transaction->t_reserved_list;
		JBUFFER_TRACE(jh, "reserved, unused: refile");
		/*
		 * A jbd2_journal_get_undo_access()+jbd2_journal_release_buffer() may
		 * leave undo-committed data.
		 */
		if (jh->b_committed_data) {
			struct buffer_head *bh = jh2bh(jh);

			jbd_lock_bh_state(bh);
			jbd2_free(jh->b_committed_data, bh->b_size);
			jh->b_committed_data = NULL;
			jbd_unlock_bh_state(bh);
		}
		jbd2_journal_refile_buffer(journal, jh);
	}

	/*
	 * Now try to drop any written-back buffers from the journal's
	 * checkpoint lists.  We do this *before* commit because it potentially
	 * frees some memory
	 */
	spin_lock(&journal->j_list_lock);
	__jbd2_journal_clean_checkpoint_list(journal);
	spin_unlock(&journal->j_list_lock);

	jbd_debug (3, "JBD: commit phase 1\n");

	/*
	 * Switch to a new revoke table.
	 */
	jbd2_journal_switch_revoke_table(journal);

	trace_jbd2_commit_flushing(journal, commit_transaction);
	stats.run.rs_flushing = jiffies;
	stats.run.rs_locked = jbd2_time_diff(stats.run.rs_locked,
					     stats.run.rs_flushing);

	commit_transaction->t_state = T_FLUSH;
	journal->j_committing_transaction = commit_transaction;
	journal->j_running_transaction = NULL;
	start_time = ktime_get();
	commit_transaction->t_log_start = journal->j_head;
	wake_up(&journal->j_wait_transaction_locked);
	write_unlock(&journal->j_state_lock);

	jbd_debug (3, "JBD: commit phase 2\n");

	/*
	 * Now start flushing things to disk, in the order they appear
	 * on the transaction lists.  Data blocks go first.
	 */
	err = journal_submit_data_buffers(journal, commit_transaction);
	if (err)
		jbd2_journal_abort(journal, err);

	jbd2_journal_write_revoke_records(journal, commit_transaction,
					  write_op);

	jbd_debug(3, "JBD: commit phase 2\n");

	/*
	 * Way to go: we have now written out all of the data for a
	 * transaction!  Now comes the tricky part: we need to write out
	 * metadata.  Loop over the transaction's entire buffer list:
	 */
	write_lock(&journal->j_state_lock);
	commit_transaction->t_state = T_COMMIT;
	write_unlock(&journal->j_state_lock);

	trace_jbd2_commit_logging(journal, commit_transaction);
	stats.run.rs_logging = jiffies;
	stats.run.rs_flushing = jbd2_time_diff(stats.run.rs_flushing,
					       stats.run.rs_logging);
	stats.run.rs_blocks =
		atomic_read(&commit_transaction->t_outstanding_credits);
	stats.run.rs_blocks_logged = 0;

	J_ASSERT(commit_transaction->t_nr_buffers <=
		 atomic_read(&commit_transaction->t_outstanding_credits));

	err = 0;
	descriptor = NULL;
	bufs = 0;
	while (commit_transaction->t_buffers) {

		/* Find the next buffer to be journaled... */

		jh = commit_transaction->t_buffers;

		/* If we're in abort mode, we just un-journal the buffer and
		   release it. */

		if (is_journal_aborted(journal)) {
			clear_buffer_jbddirty(jh2bh(jh));
			JBUFFER_TRACE(jh, "journal is aborting: refile");
			jbd2_buffer_abort_trigger(jh,
						  jh->b_frozen_data ?
						  jh->b_frozen_triggers :
						  jh->b_triggers);
			jbd2_journal_refile_buffer(journal, jh);
			/* If that was the last one, we need to clean up
			 * any descriptor buffers which may have been
			 * already allocated, even if we are now
			 * aborting. */
			if (!commit_transaction->t_buffers)
				goto start_journal_io;
			continue;
		}

		/* Make sure we have a descriptor block in which to
		   record the metadata buffer. */

		if (!descriptor) {
			struct buffer_head *bh;

			J_ASSERT (bufs == 0);

			jbd_debug(4, "JBD: get descriptor\n");

			descriptor = jbd2_journal_get_descriptor_buffer(journal);
			if (!descriptor) {
				jbd2_journal_abort(journal, -EIO);
				continue;
			}

			bh = jh2bh(descriptor);
			jbd_debug(4, "JBD: got buffer %llu (%p)\n",
				(unsigned long long)bh->b_blocknr, bh->b_data);
			header = (journal_header_t *)&bh->b_data[0];
			header->h_magic     = cpu_to_be32(JBD2_MAGIC_NUMBER);
			header->h_blocktype = cpu_to_be32(JBD2_DESCRIPTOR_BLOCK);
			header->h_sequence  = cpu_to_be32(commit_transaction->t_tid);

			tagp = &bh->b_data[sizeof(journal_header_t)];
			space_left = bh->b_size - sizeof(journal_header_t);
			first_tag = 1;
			set_buffer_jwrite(bh);
			set_buffer_dirty(bh);
			wbuf[bufs++] = bh;

			/* Record it so that we can wait for IO
                           completion later */
			BUFFER_TRACE(bh, "ph3: file as descriptor");
			jbd2_journal_file_buffer(descriptor, commit_transaction,
					BJ_LogCtl);
		}

		/* Where is the buffer to be written? */

		err = jbd2_journal_next_log_block(journal, &blocknr);
		/* If the block mapping failed, just abandon the buffer
		   and repeat this loop: we'll fall into the
		   refile-on-abort condition above. */
		if (err) {
			jbd2_journal_abort(journal, err);
			continue;
		}

		/*
		 * start_this_handle() uses t_outstanding_credits to determine
		 * the free space in the log, but this counter is changed
		 * by jbd2_journal_next_log_block() also.
		 */
		atomic_dec(&commit_transaction->t_outstanding_credits);

		/* Bump b_count to prevent truncate from stumbling over
                   the shadowed buffer!  @@@ This can go if we ever get
                   rid of the BJ_IO/BJ_Shadow pairing of buffers. */
		atomic_inc(&jh2bh(jh)->b_count);

		/* Make a temporary IO buffer with which to write it out
                   (this will requeue both the metadata buffer and the
                   temporary IO buffer). new_bh goes on BJ_IO*/

		set_bit(BH_JWrite, &jh2bh(jh)->b_state);
		/*
		 * akpm: jbd2_journal_write_metadata_buffer() sets
		 * new_bh->b_transaction to commit_transaction.
		 * We need to clean this up before we release new_bh
		 * (which is of type BJ_IO)
		 */
		JBUFFER_TRACE(jh, "ph3: write metadata");
		flags = jbd2_journal_write_metadata_buffer(commit_transaction,
						      jh, &new_jh, blocknr);
		if (flags < 0) {
			jbd2_journal_abort(journal, flags);
			continue;
		}
		set_bit(BH_JWrite, &jh2bh(new_jh)->b_state);
		wbuf[bufs++] = jh2bh(new_jh);

		/* Record the new block's tag in the current descriptor
                   buffer */

		tag_flag = 0;
		if (flags & 1)
			tag_flag |= JBD2_FLAG_ESCAPE;
		if (!first_tag)
			tag_flag |= JBD2_FLAG_SAME_UUID;

		tag = (journal_block_tag_t *) tagp;
		write_tag_block(tag_bytes, tag, jh2bh(jh)->b_blocknr);
		tag->t_flags = cpu_to_be32(tag_flag);
		tagp += tag_bytes;
		space_left -= tag_bytes;

		if (first_tag) {
			memcpy (tagp, journal->j_uuid, 16);
			tagp += 16;
			space_left -= 16;
			first_tag = 0;
		}

		/* If there's no more to do, or if the descriptor is full,
		   let the IO rip! */

		if (bufs == journal->j_wbufsize ||
		    commit_transaction->t_buffers == NULL ||
		    space_left < tag_bytes + 16) {

			jbd_debug(4, "JBD: Submit %d IOs\n", bufs);

			/* Write an end-of-descriptor marker before
                           submitting the IOs.  "tag" still points to
                           the last tag we set up. */

			tag->t_flags |= cpu_to_be32(JBD2_FLAG_LAST_TAG);

start_journal_io:
			for (i = 0; i < bufs; i++) {
				struct buffer_head *bh = wbuf[i];
				/*
				 * Compute checksum.
				 */
				if (JBD2_HAS_COMPAT_FEATURE(journal,
					JBD2_FEATURE_COMPAT_CHECKSUM)) {
					crc32_sum =
					    jbd2_checksum_data(crc32_sum, bh);
				}

				lock_buffer(bh);
				clear_buffer_dirty(bh);
				set_buffer_uptodate(bh);
				bh->b_end_io = journal_end_buffer_io_sync;
				submit_bh(write_op, bh);
			}
			cond_resched();
			stats.run.rs_blocks_logged += bufs;

			/* Force a new descriptor to be generated next
                           time round the loop. */
			descriptor = NULL;
			bufs = 0;
		}
	}

	/* 
	 * If the journal is not located on the file system device,
	 * then we must flush the file system device before we issue
	 * the commit record
	 */
	if (commit_transaction->t_flushed_data_blocks &&
	    (journal->j_fs_dev != journal->j_dev) &&
	    (journal->j_flags & JBD2_BARRIER))
		blkdev_issue_flush(journal->j_fs_dev, GFP_KERNEL, NULL,
			BLKDEV_IFL_WAIT);

	/* Done it all: now write the commit record asynchronously. */
	if (JBD2_HAS_INCOMPAT_FEATURE(journal,
				      JBD2_FEATURE_INCOMPAT_ASYNC_COMMIT)) {
		err = journal_submit_commit_record(journal, commit_transaction,
						 &cbh, crc32_sum);
		if (err)
			__jbd2_journal_abort_hard(journal);
		if (journal->j_flags & JBD2_BARRIER)
			blkdev_issue_flush(journal->j_dev, GFP_KERNEL, NULL,
				BLKDEV_IFL_WAIT);
	}

	err = journal_finish_inode_data_buffers(journal, commit_transaction);
	if (err) {
		printk(KERN_WARNING
			"JBD2: Detected IO errors while flushing file data "
		       "on %s\n", journal->j_devname);
		if (journal->j_flags & JBD2_ABORT_ON_SYNCDATA_ERR)
			jbd2_journal_abort(journal, err);
		err = 0;
	}

	/* Lo and behold: we have just managed to send a transaction to
           the log.  Before we can commit it, wait for the IO so far to
           complete.  Control buffers being written are on the
           transaction's t_log_list queue, and metadata buffers are on
           the t_iobuf_list queue.

	   Wait for the buffers in reverse order.  That way we are
	   less likely to be woken up until all IOs have completed, and
	   so we incur less scheduling load.
	*/

	jbd_debug(3, "JBD: commit phase 3\n");

	/*
	 * akpm: these are BJ_IO, and j_list_lock is not needed.
	 * See __journal_try_to_free_buffer.
	 */
wait_for_iobuf:
	while (commit_transaction->t_iobuf_list != NULL) {
		struct buffer_head *bh;

		jh = commit_transaction->t_iobuf_list->b_tprev;
		bh = jh2bh(jh);
		if (buffer_locked(bh)) {
			wait_on_buffer(bh);
			goto wait_for_iobuf;
		}
		if (cond_resched())
			goto wait_for_iobuf;

		if (unlikely(!buffer_uptodate(bh)))
			err = -EIO;

		clear_buffer_jwrite(bh);

		JBUFFER_TRACE(jh, "ph4: unfile after journal write");
		jbd2_journal_unfile_buffer(journal, jh);

		/*
		 * ->t_iobuf_list should contain only dummy buffer_heads
		 * which were created by jbd2_journal_write_metadata_buffer().
		 */
		BUFFER_TRACE(bh, "dumping temporary bh");
		jbd2_journal_put_journal_head(jh);
		__brelse(bh);
		J_ASSERT_BH(bh, atomic_read(&bh->b_count) == 0);
		free_buffer_head(bh);

		/* We also have to unlock and free the corresponding
                   shadowed buffer */
		jh = commit_transaction->t_shadow_list->b_tprev;
		bh = jh2bh(jh);
		clear_bit(BH_JWrite, &bh->b_state);
		J_ASSERT_BH(bh, buffer_jbddirty(bh));

		/* The metadata is now released for reuse, but we need
                   to remember it against this transaction so that when
                   we finally commit, we can do any checkpointing
                   required. */
		JBUFFER_TRACE(jh, "file as BJ_Forget");
		jbd2_journal_file_buffer(jh, commit_transaction, BJ_Forget);
		/* Wake up any transactions which were waiting for this
		   IO to complete */
		wake_up_bit(&bh->b_state, BH_Unshadow);
		JBUFFER_TRACE(jh, "brelse shadowed buffer");
		__brelse(bh);
	}

	J_ASSERT (commit_transaction->t_shadow_list == NULL);

	jbd_debug(3, "JBD: commit phase 4\n");

	/* Here we wait for the revoke record and descriptor record buffers */
 wait_for_ctlbuf:
	while (commit_transaction->t_log_list != NULL) {
		struct buffer_head *bh;

		jh = commit_transaction->t_log_list->b_tprev;
		bh = jh2bh(jh);
		if (buffer_locked(bh)) {
			wait_on_buffer(bh);
			goto wait_for_ctlbuf;
		}
		if (cond_resched())
			goto wait_for_ctlbuf;

		if (unlikely(!buffer_uptodate(bh)))
			err = -EIO;

		BUFFER_TRACE(bh, "ph5: control buffer writeout done: unfile");
		clear_buffer_jwrite(bh);
		jbd2_journal_unfile_buffer(journal, jh);
		jbd2_journal_put_journal_head(jh);
		__brelse(bh);		/* One for getblk */
		/* AKPM: bforget here */
	}

	if (err)
		jbd2_journal_abort(journal, err);

	jbd_debug(3, "JBD: commit phase 5\n");

	if (!JBD2_HAS_INCOMPAT_FEATURE(journal,
				       JBD2_FEATURE_INCOMPAT_ASYNC_COMMIT)) {
		err = journal_submit_commit_record(journal, commit_transaction,
						&cbh, crc32_sum);
		if (err)
			__jbd2_journal_abort_hard(journal);
	}
	if (!err && !is_journal_aborted(journal))
		err = journal_wait_on_commit_record(journal, cbh);

	if (err)
		jbd2_journal_abort(journal, err);

	/* End of a transaction!  Finally, we can do checkpoint
           processing: any buffers committed as a result of this
           transaction can be removed from any checkpoint list it was on
           before. */

	jbd_debug(3, "JBD: commit phase 6\n");

	J_ASSERT(list_empty(&commit_transaction->t_inode_list));
	J_ASSERT(commit_transaction->t_buffers == NULL);
	J_ASSERT(commit_transaction->t_checkpoint_list == NULL);
	J_ASSERT(commit_transaction->t_iobuf_list == NULL);
	J_ASSERT(commit_transaction->t_shadow_list == NULL);
	J_ASSERT(commit_transaction->t_log_list == NULL);

restart_loop:
	/*
	 * As there are other places (journal_unmap_buffer()) adding buffers
	 * to this list we have to be careful and hold the j_list_lock.
	 */
	spin_lock(&journal->j_list_lock);
	while (commit_transaction->t_forget) {
		transaction_t *cp_transaction;
		struct buffer_head *bh;

		jh = commit_transaction->t_forget;
		spin_unlock(&journal->j_list_lock);
		bh = jh2bh(jh);
		jbd_lock_bh_state(bh);
		J_ASSERT_JH(jh,	jh->b_transaction == commit_transaction);

		/*
		 * If there is undo-protected committed data against
		 * this buffer, then we can remove it now.  If it is a
		 * buffer needing such protection, the old frozen_data
		 * field now points to a committed version of the
		 * buffer, so rotate that field to the new committed
		 * data.
		 *
		 * Otherwise, we can just throw away the frozen data now.
		 *
		 * We also know that the frozen data has already fired
		 * its triggers if they exist, so we can clear that too.
		 */
		if (jh->b_committed_data) {
			jbd2_free(jh->b_committed_data, bh->b_size);
			jh->b_committed_data = NULL;
			if (jh->b_frozen_data) {
				jh->b_committed_data = jh->b_frozen_data;
				jh->b_frozen_data = NULL;
				jh->b_frozen_triggers = NULL;
			}
		} else if (jh->b_frozen_data) {
			jbd2_free(jh->b_frozen_data, bh->b_size);
			jh->b_frozen_data = NULL;
			jh->b_frozen_triggers = NULL;
		}

		spin_lock(&journal->j_list_lock);
		cp_transaction = jh->b_cp_transaction;
		if (cp_transaction) {
			JBUFFER_TRACE(jh, "remove from old cp transaction");
			cp_transaction->t_chp_stats.cs_dropped++;
			__jbd2_journal_remove_checkpoint(jh);
		}

		/* Only re-checkpoint the buffer_head if it is marked
		 * dirty.  If the buffer was added to the BJ_Forget list
		 * by jbd2_journal_forget, it may no longer be dirty and
		 * there's no point in keeping a checkpoint record for
		 * it. */

		/* A buffer which has been freed while still being
		 * journaled by a previous transaction may end up still
		 * being dirty here, but we want to avoid writing back
		 * that buffer in the future after the "add to orphan"
		 * operation been committed,  That's not only a performance
		 * gain, it also stops aliasing problems if the buffer is
		 * left behind for writeback and gets reallocated for another
		 * use in a different page. */
		if (buffer_freed(bh) && !jh->b_next_transaction) {
			clear_buffer_freed(bh);
			clear_buffer_jbddirty(bh);
		}

		if (buffer_jbddirty(bh)) {
			JBUFFER_TRACE(jh, "add to new checkpointing trans");
			__jbd2_journal_insert_checkpoint(jh, commit_transaction);
			if (is_journal_aborted(journal))
				clear_buffer_jbddirty(bh);
			JBUFFER_TRACE(jh, "refile for checkpoint writeback");
			__jbd2_journal_refile_buffer(jh);
			jbd_unlock_bh_state(bh);
		} else {
			J_ASSERT_BH(bh, !buffer_dirty(bh));
			/* The buffer on BJ_Forget list and not jbddirty means
			 * it has been freed by this transaction and hence it
			 * could not have been reallocated until this
			 * transaction has committed. *BUT* it could be
			 * reallocated once we have written all the data to
			 * disk and before we process the buffer on BJ_Forget
			 * list. */
			JBUFFER_TRACE(jh, "refile or unfile freed buffer");
			__jbd2_journal_refile_buffer(jh);
			if (!jh->b_transaction) {
				jbd_unlock_bh_state(bh);
				 /* needs a brelse */
				jbd2_journal_remove_journal_head(bh);
				release_buffer_page(bh);
			} else
				jbd_unlock_bh_state(bh);
		}
		cond_resched_lock(&journal->j_list_lock);
	}
	spin_unlock(&journal->j_list_lock);
	/*
	 * This is a bit sleazy.  We use j_list_lock to protect transition
	 * of a transaction into T_FINISHED state and calling
	 * __jbd2_journal_drop_transaction(). Otherwise we could race with
	 * other checkpointing code processing the transaction...
	 */
	write_lock(&journal->j_state_lock);
	spin_lock(&journal->j_list_lock);
	/*
	 * Now recheck if some buffers did not get attached to the transaction
	 * while the lock was dropped...
	 */
	if (commit_transaction->t_forget) {
		spin_unlock(&journal->j_list_lock);
		write_unlock(&journal->j_state_lock);
		goto restart_loop;
	}

	/* Done with this transaction! */

	jbd_debug(3, "JBD: commit phase 7\n");

	J_ASSERT(commit_transaction->t_state == T_COMMIT);

	commit_transaction->t_start = jiffies;
	stats.run.rs_logging = jbd2_time_diff(stats.run.rs_logging,
					      commit_transaction->t_start);

	/*
	 * File the transaction statistics
	 */
	stats.ts_tid = commit_transaction->t_tid;
	stats.run.rs_handle_count =
		atomic_read(&commit_transaction->t_handle_count);
	trace_jbd2_run_stats(journal->j_fs_dev->bd_dev,
			     commit_transaction->t_tid, &stats.run);

	/*
	 * Calculate overall stats
	 */
	spin_lock(&journal->j_history_lock);
	journal->j_stats.ts_tid++;
	journal->j_stats.run.rs_wait += stats.run.rs_wait;
	journal->j_stats.run.rs_running += stats.run.rs_running;
	journal->j_stats.run.rs_locked += stats.run.rs_locked;
	journal->j_stats.run.rs_flushing += stats.run.rs_flushing;
	journal->j_stats.run.rs_logging += stats.run.rs_logging;
	journal->j_stats.run.rs_handle_count += stats.run.rs_handle_count;
	journal->j_stats.run.rs_blocks += stats.run.rs_blocks;
	journal->j_stats.run.rs_blocks_logged += stats.run.rs_blocks_logged;
	spin_unlock(&journal->j_history_lock);

	commit_transaction->t_state = T_FINISHED;
	J_ASSERT(commit_transaction == journal->j_committing_transaction);
	journal->j_commit_sequence = commit_transaction->t_tid;
	journal->j_committing_transaction = NULL;
	commit_time = ktime_to_ns(ktime_sub(ktime_get(), start_time));

	/*
	 * weight the commit time higher than the average time so we don't
	 * react too strongly to vast changes in the commit time
	 */
	if (likely(journal->j_average_commit_time))
		journal->j_average_commit_time = (commit_time +
				journal->j_average_commit_time*3) / 4;
	else
		journal->j_average_commit_time = commit_time;
	write_unlock(&journal->j_state_lock);

	if (commit_transaction->t_checkpoint_list == NULL &&
	    commit_transaction->t_checkpoint_io_list == NULL) {
		__jbd2_journal_drop_transaction(journal, commit_transaction);
		to_free = 1;
	} else {
		if (journal->j_checkpoint_transactions == NULL) {
			journal->j_checkpoint_transactions = commit_transaction;
			commit_transaction->t_cpnext = commit_transaction;
			commit_transaction->t_cpprev = commit_transaction;
		} else {
			commit_transaction->t_cpnext =
				journal->j_checkpoint_transactions;
			commit_transaction->t_cpprev =
				commit_transaction->t_cpnext->t_cpprev;
			commit_transaction->t_cpnext->t_cpprev =
				commit_transaction;
			commit_transaction->t_cpprev->t_cpnext =
				commit_transaction;
		}
	}
	spin_unlock(&journal->j_list_lock);

	if (journal->j_commit_callback)
		journal->j_commit_callback(journal, commit_transaction);

	trace_jbd2_end_commit(journal, commit_transaction);
	jbd_debug(1, "JBD: commit %d complete, head %d\n",
		  journal->j_commit_sequence, journal->j_tail_sequence);
	if (to_free)
		kfree(commit_transaction);

	wake_up(&journal->j_wait_done_commit);
}<|MERGE_RESOLUTION|>--- conflicted
+++ resolved
@@ -135,32 +135,6 @@
 	if (journal->j_flags & JBD2_BARRIER &&
 	    !JBD2_HAS_INCOMPAT_FEATURE(journal,
 				       JBD2_FEATURE_INCOMPAT_ASYNC_COMMIT)) {
-<<<<<<< HEAD
-		set_buffer_ordered(bh);
-		barrier_done = 1;
-	}
-	ret = submit_bh(WRITE_SYNC_PLUG, bh);
-	if (barrier_done)
-		clear_buffer_ordered(bh);
-
-	/* is it possible for another commit to fail at roughly
-	 * the same time as this one?  If so, we don't want to
-	 * trust the barrier flag in the super, but instead want
-	 * to remember if we sent a barrier request
-	 */
-	if (ret == -EOPNOTSUPP && barrier_done) {
-		printk(KERN_WARNING
-		       "JBD2: Disabling barriers on %s, "
-		       "not supported by device\n", journal->j_devname);
-		write_lock(&journal->j_state_lock);
-		journal->j_flags &= ~JBD2_BARRIER;
-		write_unlock(&journal->j_state_lock);
-
-		/* And try again, without the barrier */
-		lock_buffer(bh);
-		set_buffer_uptodate(bh);
-		clear_buffer_dirty(bh);
-=======
 		ret = submit_bh(WRITE_SYNC_PLUG | WRITE_BARRIER, bh);
 		if (ret == -EOPNOTSUPP) {
 			printk(KERN_WARNING
@@ -177,7 +151,6 @@
 			ret = submit_bh(WRITE_SYNC_PLUG, bh);
 		}
 	} else {
->>>>>>> 053d8f66
 		ret = submit_bh(WRITE_SYNC_PLUG, bh);
 	}
 	*cbh = bh;
