/*
 * Copyright 2011-2012, Pavel Zubarev <pavel.zubarev@gmail.com>
 * Copyright 2011-2012, Marco Porsch <marco.porsch@s2005.tu-chemnitz.de>
 * Copyright 2011-2012, cozybit Inc.
 *
 * This program is free software; you can redistribute it and/or modify
 * it under the terms of the GNU General Public License version 2 as
 * published by the Free Software Foundation.
 */

#include "ieee80211_i.h"
#include "mesh.h"
#include "driver-ops.h"

<<<<<<< HEAD
#ifdef CONFIG_MAC80211_VERBOSE_MESH_SYNC_DEBUG
#define msync_dbg(fmt, args...) \
	pr_debug("Mesh sync (%s): " fmt "\n", sdata->name, ##args)
#else
#define msync_dbg(fmt, args...)   do { (void)(0); } while (0)
#endif

=======
>>>>>>> 42fb0b02
/* This is not in the standard.  It represents a tolerable tbtt drift below
 * which we do no TSF adjustment.
 */
#define TOFFSET_MINIMUM_ADJUSTMENT 10

/* This is not in the standard. It is a margin added to the
 * Toffset setpoint to mitigate TSF overcorrection
 * introduced by TSF adjustment latency.
 */
#define TOFFSET_SET_MARGIN 20

/* This is not in the standard.  It represents the maximum Toffset jump above
 * which we'll invalidate the Toffset setpoint and choose a new setpoint.  This
 * could be, for instance, in case a neighbor is restarted and its TSF counter
 * reset.
 */
#define TOFFSET_MAXIMUM_ADJUSTMENT 30000		/* 30 ms */

struct sync_method {
	u8 method;
	struct ieee80211_mesh_sync_ops ops;
};

/**
 * mesh_peer_tbtt_adjusting - check if an mp is currently adjusting its TBTT
 *
 * @ie: information elements of a management frame from the mesh peer
 */
static bool mesh_peer_tbtt_adjusting(struct ieee802_11_elems *ie)
{
	return (ie->mesh_config->meshconf_cap &
	    MESHCONF_CAPAB_TBTT_ADJUSTING) != 0;
}

void mesh_sync_adjust_tbtt(struct ieee80211_sub_if_data *sdata)
{
	struct ieee80211_local *local = sdata->local;
	struct ieee80211_if_mesh *ifmsh = &sdata->u.mesh;
	/* sdata->vif.bss_conf.beacon_int in 1024us units, 0.04% */
	u64 beacon_int_fraction = sdata->vif.bss_conf.beacon_int * 1024 / 2500;
	u64 tsf;
	u64 tsfdelta;

	spin_lock_bh(&ifmsh->sync_offset_lock);

	if (ifmsh->sync_offset_clockdrift_max < beacon_int_fraction) {
		msync_dbg(sdata, "TBTT : max clockdrift=%lld; adjusting\n",
			  (long long) ifmsh->sync_offset_clockdrift_max);
		tsfdelta = -ifmsh->sync_offset_clockdrift_max;
		ifmsh->sync_offset_clockdrift_max = 0;
	} else {
		msync_dbg(sdata, "TBTT : max clockdrift=%lld; adjusting by %llu\n",
			  (long long) ifmsh->sync_offset_clockdrift_max,
			  (unsigned long long) beacon_int_fraction);
		tsfdelta = -beacon_int_fraction;
		ifmsh->sync_offset_clockdrift_max -= beacon_int_fraction;
	}

	tsf = drv_get_tsf(local, sdata);
	if (tsf != -1ULL)
		drv_set_tsf(local, sdata, tsf + tsfdelta);
	spin_unlock_bh(&ifmsh->sync_offset_lock);
}

static void mesh_sync_offset_rx_bcn_presp(struct ieee80211_sub_if_data *sdata,
				   u16 stype,
				   struct ieee80211_mgmt *mgmt,
				   struct ieee802_11_elems *elems,
				   struct ieee80211_rx_status *rx_status)
{
	struct ieee80211_if_mesh *ifmsh = &sdata->u.mesh;
	struct ieee80211_local *local = sdata->local;
	struct sta_info *sta;
	u64 t_t, t_r;

	WARN_ON(ifmsh->mesh_sp_id != IEEE80211_SYNC_METHOD_NEIGHBOR_OFFSET);

	/* standard mentions only beacons */
	if (stype != IEEE80211_STYPE_BEACON)
		return;

	/* The current tsf is a first approximation for the timestamp
	 * for the received beacon.  Further down we try to get a
	 * better value from the rx_status->mactime field if
	 * available. Also we have to call drv_get_tsf() before
	 * entering the rcu-read section.*/
	t_r = drv_get_tsf(local, sdata);

	rcu_read_lock();
	sta = sta_info_get(sdata, mgmt->sa);
	if (!sta)
		goto no_sync;

	/* check offset sync conditions (13.13.2.2.1)
	 *
	 * TODO also sync to
	 * dot11MeshNbrOffsetMaxNeighbor non-peer non-MBSS neighbors
	 */

	if (elems->mesh_config && mesh_peer_tbtt_adjusting(elems)) {
		clear_sta_flag(sta, WLAN_STA_TOFFSET_KNOWN);
		msync_dbg(sdata, "STA %pM : is adjusting TBTT\n", sta->sta.addr);
		goto no_sync;
	}

	if (rx_status->flag & RX_FLAG_MACTIME_MPDU && rx_status->mactime) {
		/*
		 * The mactime is defined as the time the first data symbol
		 * of the frame hits the PHY, and the timestamp of the beacon
		 * is defined as "the time that the data symbol containing the
		 * first bit of the timestamp is transmitted to the PHY plus
		 * the transmitting STA's delays through its local PHY from the
		 * MAC-PHY interface to its interface with the WM" (802.11
		 * 11.1.2)
		 *
		 * T_r, in 13.13.2.2.2, is just defined as "the frame reception
		 * time" but we unless we interpret that time to be the same
		 * time of the beacon timestamp, the offset calculation will be
		 * off.  Below we adjust t_r to be "the time at which the first
		 * symbol of the timestamp element in the beacon is received".
		 * This correction depends on the rate.
		 *
		 * Based on similar code in ibss.c
		 */
		int rate;

		if (rx_status->flag & RX_FLAG_HT) {
			/* TODO:
			 * In principle there could be HT-beacons (Dual Beacon
			 * HT Operation options), but for now ignore them and
			 * just use the primary (i.e. non-HT) beacons for
			 * synchronization.
			 * */
			goto no_sync;
		} else
			rate = local->hw.wiphy->bands[rx_status->band]->
				bitrates[rx_status->rate_idx].bitrate;

		/* 24 bytes of header * 8 bits/byte *
		 * 10*(100 Kbps)/Mbps / rate (100 Kbps)*/
		t_r = rx_status->mactime + (24 * 8 * 10 / rate);
	}

	/* Timing offset calculation (see 13.13.2.2.2) */
	t_t = le64_to_cpu(mgmt->u.beacon.timestamp);
	sta->t_offset = t_t - t_r;

	if (test_sta_flag(sta, WLAN_STA_TOFFSET_KNOWN)) {
		s64 t_clockdrift = sta->t_offset_setpoint
				   - sta->t_offset;
		msync_dbg(sdata,
			  "STA %pM : sta->t_offset=%lld, sta->t_offset_setpoint=%lld, t_clockdrift=%lld\n",
			  sta->sta.addr,
			  (long long) sta->t_offset,
			  (long long)
			  sta->t_offset_setpoint,
			  (long long) t_clockdrift);

		if (t_clockdrift > TOFFSET_MAXIMUM_ADJUSTMENT ||
			t_clockdrift < -TOFFSET_MAXIMUM_ADJUSTMENT) {
			msync_dbg(sdata,
				  "STA %pM : t_clockdrift=%lld too large, setpoint reset\n",
				  sta->sta.addr,
				  (long long) t_clockdrift);
			clear_sta_flag(sta, WLAN_STA_TOFFSET_KNOWN);
			goto no_sync;
		}

		rcu_read_unlock();

		spin_lock_bh(&ifmsh->sync_offset_lock);
		if (t_clockdrift >
		    ifmsh->sync_offset_clockdrift_max)
			ifmsh->sync_offset_clockdrift_max
				= t_clockdrift;
		spin_unlock_bh(&ifmsh->sync_offset_lock);

	} else {
		sta->t_offset_setpoint = sta->t_offset - TOFFSET_SET_MARGIN;
		set_sta_flag(sta, WLAN_STA_TOFFSET_KNOWN);
		msync_dbg(sdata,
			  "STA %pM : offset was invalid, sta->t_offset=%lld\n",
			  sta->sta.addr,
			  (long long) sta->t_offset);
		rcu_read_unlock();
	}
	return;

no_sync:
	rcu_read_unlock();
}

static void mesh_sync_offset_adjust_tbtt(struct ieee80211_sub_if_data *sdata)
{
	struct ieee80211_if_mesh *ifmsh = &sdata->u.mesh;

	WARN_ON(ifmsh->mesh_sp_id
		!= IEEE80211_SYNC_METHOD_NEIGHBOR_OFFSET);
	BUG_ON(!rcu_read_lock_held());

	spin_lock_bh(&ifmsh->sync_offset_lock);

	if (ifmsh->sync_offset_clockdrift_max >
		TOFFSET_MINIMUM_ADJUSTMENT) {
		/* Since ajusting the tsf here would
		 * require a possibly blocking call
		 * to the driver tsf setter, we punt
		 * the tsf adjustment to the mesh tasklet
		 */
		msync_dbg(sdata,
			  "TBTT : kicking off TBTT adjustment with clockdrift_max=%lld\n",
			  ifmsh->sync_offset_clockdrift_max);
		set_bit(MESH_WORK_DRIFT_ADJUST,
			&ifmsh->wrkq_flags);
	} else {
		msync_dbg(sdata,
			  "TBTT : max clockdrift=%lld; too small to adjust\n",
			  (long long)ifmsh->sync_offset_clockdrift_max);
		ifmsh->sync_offset_clockdrift_max = 0;
	}
	spin_unlock_bh(&ifmsh->sync_offset_lock);
}

static const u8 *mesh_get_vendor_oui(struct ieee80211_sub_if_data *sdata)
{
	struct ieee80211_if_mesh *ifmsh = &sdata->u.mesh;
	u8 offset;

	if (!ifmsh->ie || !ifmsh->ie_len)
		return NULL;

	offset = ieee80211_ie_split_vendor(ifmsh->ie,
					ifmsh->ie_len, 0);

	if (!offset)
		return NULL;

	return ifmsh->ie + offset + 2;
}

static void mesh_sync_vendor_rx_bcn_presp(struct ieee80211_sub_if_data *sdata,
				   u16 stype,
				   struct ieee80211_mgmt *mgmt,
				   struct ieee802_11_elems *elems,
				   struct ieee80211_rx_status *rx_status)
{
	const u8 *oui;

	WARN_ON(sdata->u.mesh.mesh_sp_id != IEEE80211_SYNC_METHOD_VENDOR);
	msync_dbg(sdata, "called mesh_sync_vendor_rx_bcn_presp\n");
	oui = mesh_get_vendor_oui(sdata);
	/*  here you would implement the vendor offset tracking for this oui */
}

static void mesh_sync_vendor_adjust_tbtt(struct ieee80211_sub_if_data *sdata)
{
	const u8 *oui;

	WARN_ON(sdata->u.mesh.mesh_sp_id != IEEE80211_SYNC_METHOD_VENDOR);
	msync_dbg(sdata, "called mesh_sync_vendor_adjust_tbtt\n");
	oui = mesh_get_vendor_oui(sdata);
	/*  here you would implement the vendor tsf adjustment for this oui */
}

/* global variable */
static struct sync_method sync_methods[] = {
	{
		.method = IEEE80211_SYNC_METHOD_NEIGHBOR_OFFSET,
		.ops = {
			.rx_bcn_presp = &mesh_sync_offset_rx_bcn_presp,
			.adjust_tbtt = &mesh_sync_offset_adjust_tbtt,
		}
	},
	{
		.method = IEEE80211_SYNC_METHOD_VENDOR,
		.ops = {
			.rx_bcn_presp = &mesh_sync_vendor_rx_bcn_presp,
			.adjust_tbtt = &mesh_sync_vendor_adjust_tbtt,
		}
	},
};

struct ieee80211_mesh_sync_ops *ieee80211_mesh_sync_ops_get(u8 method)
{
	struct ieee80211_mesh_sync_ops *ops = NULL;
	u8 i;

	for (i = 0 ; i < ARRAY_SIZE(sync_methods); ++i) {
		if (sync_methods[i].method == method) {
			ops = &sync_methods[i].ops;
			break;
		}
	}
	return ops;
}<|MERGE_RESOLUTION|>--- conflicted
+++ resolved
@@ -12,16 +12,6 @@
 #include "mesh.h"
 #include "driver-ops.h"
 
-<<<<<<< HEAD
-#ifdef CONFIG_MAC80211_VERBOSE_MESH_SYNC_DEBUG
-#define msync_dbg(fmt, args...) \
-	pr_debug("Mesh sync (%s): " fmt "\n", sdata->name, ##args)
-#else
-#define msync_dbg(fmt, args...)   do { (void)(0); } while (0)
-#endif
-
-=======
->>>>>>> 42fb0b02
 /* This is not in the standard.  It represents a tolerable tbtt drift below
  * which we do no TSF adjustment.
  */
