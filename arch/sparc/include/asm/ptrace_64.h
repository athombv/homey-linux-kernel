--- conflicted
+++ resolved
@@ -141,11 +141,6 @@
 	unsigned long		pad1;
 };
 extern struct global_reg_snapshot global_reg_snapshot[NR_CPUS];
-<<<<<<< HEAD
-
-#define __ARCH_WANT_COMPAT_SYS_PTRACE
-=======
->>>>>>> c07f62e5
 
 #define force_successful_syscall_return()	    \
 do {	current_thread_info()->syscall_noerror = 1; \
